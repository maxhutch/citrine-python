--- conflicted
+++ resolved
@@ -57,11 +57,7 @@
 
 
 setup(name='citrine',
-<<<<<<< HEAD
-      version='0.58.0',
-=======
-      version='0.59.1',
->>>>>>> 6187df11
+      version='0.60.0',
       url='http://github.com/CitrineInformatics/citrine-python',
       description='Python library for the Citrine Platform',
       author='Citrine Informatics',
