--- conflicted
+++ resolved
@@ -57,11 +57,7 @@
 
 
 setup(name='citrine',
-<<<<<<< HEAD
-      version='0.31.1',
-=======
-      version='0.32.0',
->>>>>>> 2a7a432e
+      version='0.32.1',
       url='http://github.com/CitrineInformatics/citrine-python',
       description='Python library for the Citrine Platform',
       author='Citrine Informatics',
