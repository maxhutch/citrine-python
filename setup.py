--- conflicted
+++ resolved
@@ -57,11 +57,7 @@
 
 
 setup(name='citrine',
-<<<<<<< HEAD
-      version='0.37.0',
-=======
-      version='0.40.2',
->>>>>>> 957dd6a7
+      version='0.41.0',
       url='http://github.com/CitrineInformatics/citrine-python',
       description='Python library for the Citrine Platform',
       author='Citrine Informatics',
