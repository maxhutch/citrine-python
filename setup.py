--- conflicted
+++ resolved
@@ -62,11 +62,7 @@
 
 
 setup(name='citrine',
-<<<<<<< HEAD
-      version='0.81.1',
-=======
-      version='0.83.2',
->>>>>>> e6836a4e
+      version='0.83.3',
       url='http://github.com/CitrineInformatics/citrine-python',
       description='Python library for the Citrine Platform',
       long_description=long_description,
