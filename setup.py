--- conflicted
+++ resolved
@@ -57,11 +57,7 @@
 
 
 setup(name='citrine',
-<<<<<<< HEAD
-      version='0.49.0',
-=======
-      version='0.50.0',
->>>>>>> 1ba6511a
+      version='0.51.0',
       url='http://github.com/CitrineInformatics/citrine-python',
       description='Python library for the Citrine Platform',
       author='Citrine Informatics',
