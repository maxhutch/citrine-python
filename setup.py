--- conflicted
+++ resolved
@@ -62,11 +62,7 @@
 
 
 setup(name='citrine',
-<<<<<<< HEAD
-      version='0.78.1',
-=======
-      version='0.78.3',
->>>>>>> 2e82ab01
+      version='0.78.4',
       url='http://github.com/CitrineInformatics/citrine-python',
       description='Python library for the Citrine Platform',
       long_description=long_description,
