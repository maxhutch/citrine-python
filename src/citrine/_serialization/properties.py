"""Property objects for typed setting and ser/de."""
from abc import abstractmethod
import typing
from typing import Optional
from datetime import datetime
from itertools import chain
import uuid
import arrow

from gemd.enumeration.base_enumeration import BaseEnumeration
from gemd.entity.link_by_uid import LinkByUID
from gemd.entity.dict_serializable import DictSerializable
from citrine._serialization.serializable import Serializable
from citrine._serialization.polymorphic_serializable import PolymorphicSerializable

SerializedType = typing.TypeVar('SerializedType')
DeserializedType = typing.TypeVar('DeserializedType')
SerializedInteger = typing.TypeVar('SerializedInteger', int, str)
SerializedFloat = typing.TypeVar('SerializedFloat', float, str)


class Property(typing.Generic[DeserializedType, SerializedType]):

    def __init__(self,
                 serialization_path: typing.Optional[str] = None,
                 serializable: bool = True,
                 deserializable: bool = True,
                 default: typing.Optional[DeserializedType] = None):
        self.serialization_path = serialization_path
        self._key: str = '__' + str(uuid.uuid4())  # Make this object key human readable
        self.serializable: bool = serializable
        self.deserializable: bool = deserializable
        self.default: typing.Optional[DeserializedType] = default

    @property
    @abstractmethod
    def underlying_types(self) -> typing.Union[DeserializedType, typing.Tuple[DeserializedType]]:
        """Return the python types handled by this property."""

    @property
    @abstractmethod
    def serialized_types(self) -> typing.Union[SerializedType, typing.Tuple[SerializedType]]:
        """Return the types used to serialize this property."""

    def _error_source(self, base_class: type) -> str:
        """Construct a string of the base class name and the parameter that failed."""
        if base_class is not None:
            return 'for {}:{}'.format(base_class.__name__, self.serialization_path)
        elif self.serialization_path:
            return 'for {}'.format(self.serialization_path)
        else:
            return ''

    def serialize(self, value: DeserializedType,
                  base_class: Optional[type] = None) -> SerializedType:
        if not isinstance(value, self.underlying_types):
            base_name = self._error_source(base_class)
            raise ValueError('{} is not one of valid types: {} {}'.format(
                value, self.underlying_types, base_name))
        return self._serialize(value)

    def deserialize(self, value: SerializedType,
                    base_class: Optional[type] = None) -> DeserializedType:
        if not isinstance(value, self.serialized_types):
            base_name = self._error_source(base_class)
            raise ValueError('{} is not one of valid types: {} {}'.format(
                value, self.serialized_types, base_name))
        return self._deserialize(value)

    @abstractmethod
    def _serialize(self, value: DeserializedType) -> SerializedType:
        """Perform serialization."""

    @abstractmethod
    def _deserialize(self, value: SerializedType) -> DeserializedType:
        """Perform deserialization."""

    def deserialize_from_dict(self, data: dict) -> DeserializedType:
        value = data
        # `serialization_path` is expected to be a sequence of nested dictionary keys
        fields = self.serialization_path.split('.')
        for field in fields:
<<<<<<< HEAD
            next_value = value.get(field)
            if next_value is None:
                # This occurs if a `field` is unexpectedly not present in the data dictionary
                # Stop traversing and use the default value
                value = self.default
                break
            else:
                value = next_value

=======
            if isinstance(value, dict):
                value = value.get(field, self.default)
            else:
                value = self.default  # pragma: no cover
>>>>>>> acb9fdff
        base_class = _get_base_class(data, self.serialization_path)
        return self.deserialize(value, base_class=base_class)

    def serialize_to_dict(self, data: dict, value: DeserializedType) -> dict:
        if self.serialization_path is None:
            raise ValueError('No serialization path set!')
        else:
            base_class = _get_base_class(data, self.serialization_path)
            _data = data
            fields = self.serialization_path.split('.')
            for field in fields[:-1]:
                _data = _data.setdefault(field, {})
            _data[fields[-1]] = self.serialize(value, base_class=base_class)
            return data

    def __get__(self, obj, objtype=None) -> DeserializedType:
        """Property getter, deferring to the getter of the parent class, if applicable."""
        base_class = _get_base_class(obj, self.serialization_path)
        if base_class is not None:
            return getattr(base_class, self.serialization_path).fget(obj)
        else:
            return getattr(obj, self._key, self.default)

    def __set__(self, obj, value: typing.Union[SerializedType, DeserializedType]):
        """Property setter, deferring to the setter of the parent class, if applicable."""
        base_class = _get_base_class(obj, self.serialization_path)
        if issubclass(type(value), self.underlying_types):
            value_to_set = value
        else:
            # if value is not an underlying type, set its deserialized version.
            value_to_set = self.deserialize(value, base_class=base_class)

        if base_class is not None:
            getattr(base_class, self.serialization_path).fset(obj, value_to_set)
        else:
            setattr(obj, self._key, value_to_set)

    def __str__(self):
        return '<Property {!r}>'.format(self.serialization_path)


def _get_base_class(obj: object, key: str) -> type:
    """
    Return the base class that has key as an attribute, if it exists.

    If there are no base classes with key as an attribute, OR if there are multiple base classes
    with key as an attribute, return None.
    """
    base_classes = obj.__class__.__bases__  # Tuple of all base classes of obj
    classes_with_key = [base_class for base_class in base_classes if hasattr(base_class, key)]
    if len(classes_with_key) == 1:
        return classes_with_key[0]
    else:
        return None


class Integer(Property[int, SerializedInteger]):

    @property
    def underlying_types(self):
        return int

    @property
    def serialized_types(self):
        return int, str

    def _deserialize(self, value: SerializedInteger) -> int:
        if isinstance(value, bool):
            raise TypeError('value must be a Number, not a boolean.')
        else:
            return int(value)

    def _serialize(self, value: int) -> SerializedInteger:
        if isinstance(value, bool):
            raise TypeError('Boolean cannot be serialized to integer.')
        else:
            return value

    def __str__(self):
        return '<Integer {!r}>'.format(self.serialization_path)


class Float(Property[float, SerializedFloat]):

    @property
    def underlying_types(self):
        return float

    @property
    def serialized_types(self):
        return float, int, str

    @classmethod
    def _deserialize(cls, value: SerializedFloat) -> float:
        if isinstance(value, bool):
            raise TypeError('value must be a Number, not a boolean.')
        else:
            return float(value)

    @classmethod
    def _serialize(cls, value: float) -> SerializedFloat:
        return value

    def __str__(self):
        return '<Float {!r}>'.format(self.serialization_path)


class Raw(Property[typing.Any, typing.Any]):

    @property
    def underlying_types(self):
        return object

    @property
    def serialized_types(self):
        return object

    @classmethod
    def _deserialize(cls, value: typing.Any) -> typing.Any:
        return value

    @classmethod
    def _serialize(cls, value: typing.Any) -> typing.Any:
        return value

    def __str__(self):
        return '<Raw {!r}>'.format(self.serialization_path)


class String(Property[str, str]):

    @property
    def underlying_types(self):
        return str

    @property
    def serialized_types(self):
        return str

    def _deserialize(self, value: str) -> str:
        value = self.default if value is None else value
        if value is None:
            raise ValueError('Value must not be none!')
        return str(value)

    def _serialize(self, value: str) -> str:
        return str(value)

    def __str__(self):
        return '<String {!r}>'.format(self.serialization_path)


class Boolean(Property[bool, bool]):

    @property
    def underlying_types(self):
        return bool

    @property
    def serialized_types(self):
        return bool

    def _deserialize(self, value: str) -> bool:
        return bool(value)

    def _serialize(self, value: str) -> bool:
        return bool(value)

    def __str__(self):
        return '<Boolean {!r}>'.format(self.serialization_path)


class UUID(Property[uuid.UUID, str]):

    @property
    def underlying_types(self):
        return uuid.UUID

    @property
    def serialized_types(self):
        return str

    def _deserialize(self, value: str) -> uuid.UUID:
        return uuid.UUID(value)

    def _serialize(self, value: uuid.UUID) -> str:
        return str(value)


class Datetime(Property[datetime, int]):

    @property
    def underlying_types(self):
        return datetime

    @property
    def serialized_types(self):
        return int, str

    def _deserialize(self, value) -> datetime:
        if isinstance(value, str):
            return arrow.get(value).datetime
        if isinstance(value, int):
            # Backend returns time as ms since epoch, but arrow expects seconds since epoch
            return arrow.get(value / 1000).datetime
        raise TypeError("{} must be an int or a string".format(value))

    def _serialize(self, value: datetime) -> int:
        return int(arrow.get(value).float_timestamp * 1000)


class List(Property[list, list]):

    def __init__(self,
                 element_type: typing.Union[Property, typing.Type[Property]],
                 serialization_path: typing.Optional[str] = None,
                 serializable: bool = True,
                 deserializable: bool = True,
                 default: typing.Optional[DeserializedType] = None):
        super().__init__(serialization_path,
                         serializable,
                         deserializable,
                         default)
        self.element_type = element_type if isinstance(element_type, Property) else element_type()

    @property
    def underlying_types(self):
        return list

    @property
    def serialized_types(self):
        return list

    def _deserialize(self, value: list) -> list:
        deserialized = []
        for element in value:
            deserialized.append(self.element_type.deserialize(element))
        return deserialized

    def _serialize(self, value: list) -> list:
        serialized = []
        for element in value:
            serialized.append(self.element_type.serialize(element))
        return serialized


class Set(Property[set, typing.Iterable]):

    def __init__(self,
                 element_type: typing.Union[Property, typing.Type[Property]],
                 serialization_path: typing.Optional[str] = None,
                 serializable: bool = True,
                 deserializable: bool = True,
                 default: typing.Optional[DeserializedType] = None):
        super().__init__(serialization_path,
                         serializable,
                         deserializable,
                         default)
        self.element_type = element_type if isinstance(element_type, Property) else element_type()

    @property
    def underlying_types(self):
        return set

    @property
    def serialized_types(self):
        return typing.Iterable

    def _deserialize(self, value: typing.Iterable) -> set:
        deserialized = set()
        for element in value:
            deserialized.add(self.element_type.deserialize(element))
        return deserialized

    def _serialize(self, value: set) -> set:
        serialized = set()
        for element in value:
            serialized.add(self.element_type.serialize(element))
        return serialized


class Union(Property[typing.Any, typing.Any]):
    """
    One of several possible property types.

    Attempted de/serialization is done in the order in which types are provided in the constructor.
    """

    def __init__(self,
                 element_types: typing.Sequence[typing.Union[Property, typing.Type[Property]]],
                 serialization_path: typing.Optional[str] = None,
                 serializable: bool = True,
                 deserializable: bool = True,
                 default: typing.Optional[DeserializedType] = None):
        super().__init__(serialization_path,
                         serializable,
                         deserializable,
                         default)
        if not isinstance(element_types, typing.Iterable):
            raise ValueError("element types must be iterable: {}".format(element_types))
        self.element_types: typing.List[Property, ...] = \
            [el if isinstance(el, Property) else el() for el in element_types]

    @property
    def underlying_types(self):
        all_underlying_types = [prop.underlying_types for prop in self.element_types]
        return tuple(set(chain(*[typ if isinstance(typ, tuple)
                                 else (typ,) for typ in all_underlying_types])))

    @property
    def serialized_types(self):
        all_serialized_types = [prop.serialized_types for prop in self.element_types]
        return tuple(set(chain(*[typ if isinstance(typ, tuple)
                                 else (typ,) for typ in all_serialized_types])))

    def _serialize(self, value: typing.Any) -> typing.Any:
        for prop in self.element_types:
            try:
                return prop.serialize(value)
            except ValueError:
                pass
        raise RuntimeError("An unexpected error occurred while trying to serialize {} to one "
                           "of the following types: {}.".format(value, self.serialized_types))

    def _deserialize(self, value: typing.Any) -> typing.Any:
        for prop in self.element_types:
            try:
                return prop.deserialize(value)
            except ValueError:
                pass
        raise RuntimeError("An unexpected error occurred while trying to deserialize {} to one "
                           "of the following types: {}.".format(value, self.underlying_types))


class SpecifiedMixedList(Property[list, list]):
    """A finite list in which the type of each entry is specified."""

    def __init__(self,
                 element_types: typing.Sequence[typing.Union[Property, typing.Type[Property]]],
                 serialization_path: typing.Optional[str] = None,
                 serializable: bool = True,
                 deserializable: bool = True,
                 default: typing.Optional[DeserializedType] = None):
        super().__init__(serialization_path,
                         serializable,
                         deserializable,
                         default)
        if not isinstance(element_types, list):
            raise ValueError("element types must be a list: {}".format(element_types))
        self.element_types: typing.List[Property, ...] = \
            [el if isinstance(el, Property) else el() for el in element_types]

    @property
    def underlying_types(self):
        return list

    @property
    def serialized_types(self):
        return list

    def _deserialize(self, value: list) -> tuple:
        if len(value) > len(self.element_types):
            raise ValueError("Cannot deserialize value {}, as it has more elements "
                             "than expected for list {}".format(value, self.element_types))
        deserialized = []
        for element, element_type in zip(value, self.element_types):
            deserialized.append(element_type.deserialize(element))

        # If there are more element types than elements, append default values
        for element_type in self.element_types[len(value):]:
            deserialized.append(element_type.default)

        return deserialized

    def _serialize(self, value: tuple) -> list:
        if len(value) > len(self.element_types):
            raise ValueError("Cannot serialize value {}, as it has more elements "
                             "than expected for list {}".format(value, self.element_types))
        serialized = []
        for element, element_type in zip(value, self.element_types):
            serialized.append(element_type.serialize(element))

        # If there are more element types than elements, append serialized default values
        for element_type in self.element_types[len(value):]:
            serialized.append(element_type.serialize(element_type.default))

        return serialized


class Enumeration(Property[BaseEnumeration, str]):

    def __init__(self,
                 klass: typing.Type[typing.Any],
                 serialization_path: typing.Optional[str] = None,
                 serializable: bool = True,
                 deserializable: bool = True,
                 default: typing.Optional[DeserializedType] = None):
        super().__init__(serialization_path,
                         serializable,
                         deserializable,
                         default)
        self.klass = klass

    @property
    def underlying_types(self):
        return self.klass

    @property
    def serialized_types(self):
        return str

    def _deserialize(self, value: str) -> uuid.UUID:
        return self.klass.get_enum(value)

    def _serialize(self, value: typing.Any) -> str:
        return self.klass.get_value(value)


class Object(Property[typing.Any, dict]):

    def __init__(self,
                 klass: typing.Type[typing.Any],
                 serialization_path: typing.Optional[str] = None,
                 serializable: bool = True,
                 deserializable: bool = True,
                 default: typing.Optional[DeserializedType] = None):
        super().__init__(serialization_path,
                         serializable,
                         deserializable,
                         default)
        self.klass = klass
        # We need to use __dict__ here because other access methods will invoke __get__
        self.fields = {k: v for k, v in self.klass.__dict__.items() if isinstance(v, Property)}

    @property
    def underlying_types(self):
        return self.klass

    @property
    def serialized_types(self):
        return dict

    def _deserialize(self, data: dict) -> typing.Any:
        if not self.fields:
            if issubclass(self.klass, PolymorphicSerializable):
                return self.klass.get_type(data).build(data)
            if issubclass(self.klass, DictSerializable):
                return DictSerializable.build(data)
            raise AttributeError("Tried to deserialize to {!r}, which has no fields and is not an"
                                 " explicitly serializable class".format(self.klass))

        instance = self.klass.__new__(self.klass, {})
        for property_name, field in self.fields.items():
            if field.deserializable:
                value = field.deserialize_from_dict(data)
                setattr(instance, property_name, value)
        return instance

    def _serialize(self, obj: typing.Any) -> dict:
        serialized = {}
        if not self.fields:
            # There are two types of objects that we expect to not have fields.
            # One is a PolymorphicSerializable, in which case obj is some Serializable instance
            # of a child class, and has a dump() method.
            # The other possibility is that obj is a gemd object that is not reproduced in
            # citrine-python (attribute, value, bounds, etc.). These are all DictSerializable,
            # and have a dump() method that uses the gemd json encoder client.
            try:
                return obj.dump()
            except AttributeError:
                raise AttributeError("Tried to serialize object {!r} of type {}, which has "
                                     "neither fields not a dump() method.".format(obj, type(obj)))
        for property_name, field in self.fields.items():
            if field.serializable:
                value = getattr(obj, property_name)
                serialized = field.serialize_to_dict(serialized, value)
        return serialized

    def __str__(self):
        return '<Object[{}] {!r}>'.format(self.klass.__name__, self.serialization_path)


class LinkOrElse(Property[typing.Union[Serializable, LinkByUID], dict]):
    """
    A property that can either be a serializable object with IDs or a LinkByUID object.

    Serialization is done by converting the object to a dict. If it is a Serializable object
    it has a dump() method. LinkByUID has the as_dict() method.

    Deserialization to a LinkByUID is easy--it is constructed using value. Deserialization to
    a Serializable object is more difficult because this class does not know what object it is
    supposed to deserialize to (passing that information results in a circular import, because the
    objects that need to be deserialized in this use case have their own Property serde schema).
    Instead, we rely on the fact that all of the Serializable classes with serde schema
    (data concepts objects, templates, etc.) know how to deserialize themselves through a
    build() method that doesn't call _deserialize().

    This is currently tied to LinkByUID in gemd, but could be modified to work with a
    generic Link object.
    """

    def __init__(self,
                 serialization_path: typing.Optional[str] = None,
                 serializable: bool = True,
                 deserializable: bool = True,
                 default: typing.Optional[DeserializedType] = None):
        super().__init__(serialization_path, serializable, deserializable, default)

    @property
    def underlying_types(self):
        return Serializable, LinkByUID

    @property
    def serialized_types(self):
        return dict

    def _serialize(self, value: typing.Any) -> dict:
        if isinstance(value, LinkByUID):
            return value.as_dict()
        elif isinstance(value, Serializable):
            return value.dump()

    def _deserialize(self, value: dict):
        if 'type' in value and value['type'] == LinkByUID.typ:
            if 'scope' in value and 'id' in value:
                value.pop('type')
                return LinkByUID(**value)
            else:
                raise ValueError("LinkByUID dictionary must have both scope and id fields")

        raise Exception("Serializable object that is being pointed to must have a self-contained "
                        "build() method that does not call deserialize().")


class Optional(Property[typing.Optional[typing.Any], typing.Optional[typing.Any]]):

    def __init__(self,
                 prop: typing.Union[Property, typing.Type[Property]],
                 serialization_path: typing.Optional[str] = None,
                 serializable: bool = True,
                 deserializable: bool = True,
                 default: typing.Optional[DeserializedType] = None):
        super().__init__(serialization_path,
                         serializable,
                         deserializable,
                         default)
        self.prop = prop if isinstance(prop, Property) else prop()

    @property
    def underlying_types(self):
        constituent_types = self.prop.underlying_types
        if isinstance(constituent_types, tuple):
            return constituent_types + (type(None),)
        else:
            return constituent_types, type(None)

    @property
    def serialized_types(self):
        constituent_types = self.prop.serialized_types
        if isinstance(constituent_types, tuple):
            return constituent_types + (type(None),)
        else:
            return constituent_types, type(None)

    def _deserialize(self, data: typing.Optional[typing.Any]) -> typing.Optional[typing.Any]:
        return self.prop.deserialize(data) if data is not None else None

    def _serialize(self, obj: typing.Optional[typing.Any]) -> typing.Optional[typing.Any]:
        return self.prop.serialize(obj) if obj is not None else None

    def __str__(self):
        return '<Optional[{}] {!r}>'.format(self.prop, self.serialization_path)


class Mapping(Property[dict, dict]):
    def __init__(self,
                 keys_type: typing.Union[Property, typing.Type[Property]],
                 values_type: typing.Union[Property, typing.Type[Property]],
                 serialization_path: typing.Optional[str] = None,
                 serializable: bool = True,
                 deserializable: bool = True,
                 default: typing.Optional[dict] = None):
        super().__init__(serialization_path,
                         serializable,
                         deserializable,
                         default)
        self.keys_type = keys_type if isinstance(keys_type, Property) else keys_type()
        self.values_type = values_type if isinstance(values_type, Property) else values_type()

    @property
    def underlying_types(self):
        return dict

    @property
    def serialized_types(self):
        return dict

    def _deserialize(self, value: dict) -> dict:
        deserialized = dict()
        for key, value in value.items():
            deserialized_key = self.keys_type.deserialize(key)
            deserialized_value = self.values_type.deserialize(value)
            deserialized[deserialized_key] = deserialized_value
        return deserialized

    def _serialize(self, value: dict) -> dict:
        serialized = dict()
        for key, value in value.items():
            serialized_key = self.keys_type.serialize(key)
            serialized_value = self.values_type.serialize(value)
            serialized[serialized_key] = serialized_value
        return serialized<|MERGE_RESOLUTION|>--- conflicted
+++ resolved
@@ -80,7 +80,6 @@
         # `serialization_path` is expected to be a sequence of nested dictionary keys
         fields = self.serialization_path.split('.')
         for field in fields:
-<<<<<<< HEAD
             next_value = value.get(field)
             if next_value is None:
                 # This occurs if a `field` is unexpectedly not present in the data dictionary
@@ -89,13 +88,6 @@
                 break
             else:
                 value = next_value
-
-=======
-            if isinstance(value, dict):
-                value = value.get(field, self.default)
-            else:
-                value = self.default  # pragma: no cover
->>>>>>> acb9fdff
         base_class = _get_base_class(data, self.serialization_path)
         return self.deserialize(value, base_class=base_class)
 
