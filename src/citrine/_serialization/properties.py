"""Property objects for typed setting and ser/de."""
from abc import abstractmethod
import typing
from typing import Optional
from datetime import datetime
from itertools import chain
import uuid
import arrow

from gemd.enumeration.base_enumeration import BaseEnumeration
from gemd.entity.link_by_uid import LinkByUID
from gemd.entity.dict_serializable import DictSerializable
from citrine._serialization.serializable import Serializable
from citrine._serialization.polymorphic_serializable import PolymorphicSerializable

SerializedType = typing.TypeVar('SerializedType')
DeserializedType = typing.TypeVar('DeserializedType')
SerializedInteger = typing.TypeVar('SerializedInteger', int, str)
SerializedFloat = typing.TypeVar('SerializedFloat', float, str)


class Property(typing.Generic[DeserializedType, SerializedType]):

    def __init__(self,
                 serialization_path: typing.Optional[str] = None,
                 serializable: bool = True,
                 deserializable: bool = True,
                 default: typing.Optional[DeserializedType] = None,
                 override: bool = False
                 ):
        self.serialization_path = serialization_path
        self._key: str = '__' + str(uuid.uuid4())  # Make this object key human readable
        self.serializable: bool = serializable
        self.deserializable: bool = deserializable
        self.default: typing.Optional[DeserializedType] = default
        # Distinguish between no default being provided and the default being None
        self.optional = False
        self.override = override

    @property
    @abstractmethod
    def underlying_types(self) -> typing.Union[DeserializedType, typing.Tuple[DeserializedType]]:
        """Return the python types handled by this property."""

    @property
    @abstractmethod
    def serialized_types(self) -> typing.Union[SerializedType, typing.Tuple[SerializedType]]:
        """Return the types used to serialize this property."""

    def _error_source(self, base_class: type) -> str:
        """Construct a string of the base class name and the parameter that failed."""
        if base_class is not None:
            return 'for {}:{}'.format(base_class.__name__, self.serialization_path)
        elif self.serialization_path:
            return 'for {}'.format(self.serialization_path)
        else:
            return ''

    def serialize(self, value: DeserializedType,
                  base_class: Optional[type] = None) -> SerializedType:
        if not isinstance(value, self.underlying_types):
            base_name = self._error_source(base_class)
            raise ValueError('{} is not one of valid types: {} {}'.format(
                value, self.underlying_types, base_name))
        return self._serialize(value)

    def deserialize(self, value: SerializedType,
                    base_class: Optional[type] = None) -> DeserializedType:
        if not isinstance(value, self.serialized_types):
            base_name = self._error_source(base_class)
            raise ValueError('{} is not one of valid types: {} {}'.format(
                value, self.serialized_types, base_name))
        return self._deserialize(value)

    @abstractmethod
    def _serialize(self, value: DeserializedType) -> SerializedType:
        """Perform serialization."""

    @abstractmethod
    def _deserialize(self, value: SerializedType) -> DeserializedType:
        """Perform deserialization."""

    def deserialize_from_dict(self, data: dict) -> DeserializedType:
        value = data
        # `serialization_path` is expected to be a sequence of nested dictionary keys
        fields = self.serialization_path.split('.')
        for field in fields:
            next_value = value.get(field)
            if next_value is None:
                if self.default is None and not self.optional:
<<<<<<< HEAD
                    msg = "Unable to deserialize {} into {}: missing a required field: {}".format(
=======
                    msg = "Unable to deserialize {} into {}, missing a required field: {}".format(
>>>>>>> f9ccd86d
                        data, self.underlying_types, field)
                    raise RuntimeError(msg)
                # This occurs if a `field` is unexpectedly not present in the data dictionary
                # or if its value is null.
                # Use the default value and stop traversing, even if we have not yet reached
                # the last field in the serialization path.
                value = self.serialize(self.default)
                break
            else:
                value = next_value
        base_class = _get_base_class(data, self.serialization_path)
        return self.deserialize(value, base_class=base_class)

    def serialize_to_dict(self, data: dict, value: DeserializedType) -> dict:
        if self.serialization_path is None:
            raise ValueError('No serialization path set!')
        else:
            base_class = _get_base_class(data, self.serialization_path)
            _data = data
            fields = self.serialization_path.split('.')
            for field in fields[:-1]:
                _data = _data.setdefault(field, {})
            _data[fields[-1]] = self.serialize(value, base_class=base_class)
            return data

    def __get__(self, obj, objtype=None) -> DeserializedType:
        """Property getter, deferring to the getter of the parent class, if applicable."""
        base_class = _get_base_class(obj, self.serialization_path)
        if base_class is not None and self.override:
            return getattr(base_class, self.serialization_path).fget(obj)
        else:
            return getattr(obj, self._key, self.default)

    def __set__(self, obj, value: typing.Union[SerializedType, DeserializedType]):
        """Property setter, deferring to the setter of the parent class, if applicable."""
        base_class = _get_base_class(obj, self.serialization_path)
        if issubclass(type(value), self.underlying_types):
            value_to_set = value
        else:
            # if value is not an underlying type, set its deserialized version.
            value_to_set = self.deserialize(value, base_class=base_class)

        if base_class is not None and self.override:
            getattr(base_class, self.serialization_path).fset(obj, value_to_set)
        else:
            setattr(obj, self._key, value_to_set)

    def __str__(self):
        return '<Property {!r}>'.format(self.serialization_path)


class PropertyCollection(Property[DeserializedType, SerializedType]):

    def __set__(self, obj, value: typing.Union[SerializedType, DeserializedType]):
        """
        Property setter for container property types.

        This setter defers to the subclass to implement the `_set_elements` logic
        """
        base_class = _get_base_class(obj, self.serialization_path)
        if issubclass(type(value), self.underlying_types):
            value_to_set = self._set_elements(value)
        else:
            # if value is not an underlying type, set its deserialized version.
            value_to_set = self.deserialize(value, base_class=base_class)

        if base_class is not None and self.override:
            getattr(base_class, self.serialization_path).fset(obj, value_to_set)
        else:
            setattr(obj, self._key, value_to_set)

    @abstractmethod
    def _set_elements(self, value: typing.Union[SerializedType, DeserializedType]):
        """
        Perform any needed underlying element specific deserialization.

        Return the appropriate value to set
        """


def _get_base_class(obj: object, key: str) -> type:
    """
    Return the base class that has key as an attribute, if it exists.

    If there are no base classes with key as an attribute, OR if there are multiple base classes
    with key as an attribute, return None.
    """
    base_classes = obj.__class__.__bases__  # Tuple of all base classes of obj
    try:
        classes_with_key = [base_class for base_class in base_classes if hasattr(base_class, key)]
    except TypeError:
        return None
    if len(classes_with_key) == 1:
        return classes_with_key[0]
    else:
        return None


class Integer(Property[int, SerializedInteger]):

    @property
    def underlying_types(self):
        return int

    @property
    def serialized_types(self):
        return int, str

    def _deserialize(self, value: SerializedInteger) -> int:
        if isinstance(value, bool):
            raise TypeError('value must be a Number, not a boolean.')
        else:
            return int(value)

    def _serialize(self, value: int) -> SerializedInteger:
        if isinstance(value, bool):
            raise TypeError('Boolean cannot be serialized to integer.')
        else:
            return value

    def __str__(self):
        return '<Integer {!r}>'.format(self.serialization_path)


class Float(Property[float, SerializedFloat]):

    @property
    def underlying_types(self):
        return float

    @property
    def serialized_types(self):
        return float, int, str

    @classmethod
    def _deserialize(cls, value: SerializedFloat) -> float:
        if isinstance(value, bool):
            raise TypeError('value must be a Number, not a boolean.')
        else:
            return float(value)

    @classmethod
    def _serialize(cls, value: float) -> SerializedFloat:
        return value

    def __str__(self):
        return '<Float {!r}>'.format(self.serialization_path)


class Raw(Property[typing.Any, typing.Any]):

    @property
    def underlying_types(self):
        return object

    @property
    def serialized_types(self):
        return object

    @classmethod
    def _deserialize(cls, value: typing.Any) -> typing.Any:
        return value

    @classmethod
    def _serialize(cls, value: typing.Any) -> typing.Any:
        return value

    def __str__(self):
        return '<Raw {!r}>'.format(self.serialization_path)


class String(Property[str, str]):

    @property
    def underlying_types(self):
        return str

    @property
    def serialized_types(self):
        return str

    def _deserialize(self, value: str) -> str:
        value = self.default if value is None else value
        if value is None:
            raise ValueError('Value must not be none!')
        return str(value)

    def _serialize(self, value: str) -> str:
        return str(value)

    def __str__(self):
        return '<String {!r}>'.format(self.serialization_path)


class Boolean(Property[bool, bool]):

    @property
    def underlying_types(self):
        return bool

    @property
    def serialized_types(self):
        return bool

    def _deserialize(self, value: str) -> bool:
        return bool(value)

    def _serialize(self, value: str) -> bool:
        return bool(value)

    def __str__(self):
        return '<Boolean {!r}>'.format(self.serialization_path)


class UUID(Property[uuid.UUID, str]):

    @property
    def underlying_types(self):
        return uuid.UUID

    @property
    def serialized_types(self):
        return str

    def _deserialize(self, value: str) -> uuid.UUID:
        return uuid.UUID(value)

    def _serialize(self, value: uuid.UUID) -> str:
        return str(value)


class Datetime(Property[datetime, int]):

    @property
    def underlying_types(self):
        return datetime

    @property
    def serialized_types(self):
        return int, str

    def _deserialize(self, value) -> datetime:
        if isinstance(value, str):
            return arrow.get(value).datetime
        if isinstance(value, int):
            # Backend returns time as ms since epoch, but arrow expects seconds since epoch
            return arrow.get(value / 1000).datetime
        raise TypeError("{} must be an int or a string".format(value))

    def _serialize(self, value: datetime) -> int:
        return int(arrow.get(value).float_timestamp * 1000)


class List(PropertyCollection[list, list]):

    def __init__(self,
                 element_type: typing.Union[Property, typing.Type[Property]],
                 serialization_path: typing.Optional[str] = None,
                 serializable: bool = True,
                 deserializable: bool = True,
                 default: typing.Optional[DeserializedType] = None,
                 override: bool = False):
        super().__init__(serialization_path,
                         serializable,
                         deserializable,
                         default,
                         override)
        self.element_type = element_type if isinstance(element_type, Property) else element_type()

    @property
    def underlying_types(self):
        return list, set, tuple

    @property
    def serialized_types(self):
        return list

    def _deserialize(self, value: list) -> list:
        deserialized = []
        for element in value:
            deserialized.append(self.element_type.deserialize(element))
        return deserialized

    def _serialize(self, value: list) -> list:
        serialized = []
        for element in value:
            serialized.append(self.element_type.serialize(element))
        return serialized

    def _set_elements(self, value):
        elems = []
        for sub_val in value:
            if isinstance(self.element_type, PropertyCollection):
                val_to_append = self.element_type._set_elements(sub_val)
            elif issubclass(type(sub_val), self.element_type.underlying_types):
                val_to_append = sub_val
            else:
                val_to_append = self.element_type.deserialize(sub_val)
            elems.append(val_to_append)
        return elems


class Set(PropertyCollection[set, typing.Iterable]):

    def __init__(self,
                 element_type: typing.Union[Property, typing.Type[Property]],
                 serialization_path: typing.Optional[str] = None,
                 serializable: bool = True,
                 deserializable: bool = True,
                 default: typing.Optional[DeserializedType] = None,
                 override: bool = False):
        super().__init__(serialization_path,
                         serializable,
                         deserializable,
                         default,
                         override)
        self.element_type = element_type if isinstance(element_type, Property) else element_type()

    @property
    def underlying_types(self):
        return set, list, tuple

    @property
    def serialized_types(self):
        return typing.Iterable

    def _deserialize(self, value: typing.Iterable) -> set:
        deserialized = set()
        for element in value:
            deserialized.add(self.element_type.deserialize(element))
        return deserialized

    def _serialize(self, value: set) -> list:
        serialized = list()
        for element in value:
            serialized.append(self.element_type.serialize(element))
        try:
            return sorted(serialized)
        except TypeError:
            return serialized

    def _set_elements(self, value):
        elems = set()
        for sub_val in value:
            if isinstance(self.element_type, PropertyCollection):
                val_to_append = self.element_type._set_elements(sub_val)
            elif issubclass(type(sub_val), self.element_type.underlying_types):
                val_to_append = sub_val
            else:
                val_to_append = self.element_type.deserialize(sub_val)
            elems.add(val_to_append)
        return elems


class Union(Property[typing.Any, typing.Any]):
    """
    One of several possible property types.

    Attempted de/serialization is done in the order in which types are provided in the constructor.
    """

    def __init__(self,
                 element_types: typing.Sequence[typing.Union[Property, typing.Type[Property]]],
                 serialization_path: typing.Optional[str] = None,
                 serializable: bool = True,
                 deserializable: bool = True,
                 default: typing.Optional[DeserializedType] = None,
                 override: bool = False):
        super().__init__(serialization_path,
                         serializable,
                         deserializable,
                         default,
                         override)
        if not isinstance(element_types, typing.Iterable):
            raise ValueError("element types must be iterable: {}".format(element_types))
        self.element_types: typing.List[Property, ...] = \
            [el if isinstance(el, Property) else el() for el in element_types]

    @property
    def underlying_types(self):
        all_underlying_types = [prop.underlying_types for prop in self.element_types]
        return tuple(set(chain(*[typ if isinstance(typ, tuple)
                                 else (typ,) for typ in all_underlying_types])))

    @property
    def serialized_types(self):
        all_serialized_types = [prop.serialized_types for prop in self.element_types]
        return tuple(set(chain(*[typ if isinstance(typ, tuple)
                                 else (typ,) for typ in all_serialized_types])))

    def _serialize(self, value: typing.Any) -> typing.Any:
        for prop in self.element_types:
            try:
                return prop.serialize(value)
            except ValueError:
                pass
        raise RuntimeError("An unexpected error occurred while trying to serialize {} to one "
                           "of the following types: {}.".format(value, self.serialized_types))

    def _deserialize(self, value: typing.Any) -> typing.Any:
        for prop in self.element_types:
            try:
                return prop.deserialize(value)
            except ValueError:
                pass
        # this is a failsafe that shouldn't actually ever get hit, hence no cover
        msg = "An unexpected error occurred while trying to deserialize {} to one of the " \
              "following types: {}.".format(value, self.underlying_types)  # pragma: no cover
        raise ValueError(msg)  # pragma: no cover


class SpecifiedMixedList(PropertyCollection[list, list]):
    """A finite list in which the type of each entry is specified."""

    def __init__(self,
                 element_types: typing.Sequence[typing.Union[Property, typing.Type[Property]]],
                 serialization_path: typing.Optional[str] = None,
                 serializable: bool = True,
                 deserializable: bool = True,
                 default: typing.Optional[DeserializedType] = None,
                 override: bool = False):
        super().__init__(serialization_path,
                         serializable,
                         deserializable,
                         default,
                         override)
        if not isinstance(element_types, list):
            raise ValueError("element types must be a list: {}".format(element_types))
        self.element_types: typing.List[Property, ...] = \
            [el if isinstance(el, Property) else el() for el in element_types]

    @property
    def underlying_types(self):
        return list, tuple

    @property
    def serialized_types(self):
        return list

    def _deserialize(self, value: list) -> tuple:
        if len(value) > len(self.element_types):
            raise ValueError("Cannot deserialize value {}, as it has more elements "
                             "than expected for list {}".format(value, self.element_types))
        deserialized = []
        for element, element_type in zip(value, self.element_types):
            deserialized.append(element_type.deserialize(element))

        # If there are more element types than elements, append default values
        for element_type in self.element_types[len(value):]:
            deserialized.append(element_type.default)

        return deserialized

    def _serialize(self, value: tuple) -> list:
        if len(value) > len(self.element_types):
            raise ValueError("Cannot serialize value {}, as it has more elements "
                             "than expected for list {}".format(value, self.element_types))
        serialized = []
        for element, element_type in zip(value, self.element_types):
            serialized.append(element_type.serialize(element))

        # If there are more element types than elements, append serialized default values
        for element_type in self.element_types[len(value):]:
            serialized.append(element_type.serialize(element_type.default))

        return serialized

    def _set_elements(self, value):
        elems = []
        if len(value) > len(self.element_types):
            raise ValueError("Cannot serialize value {}, as it has more elements "
                             "than expected for list {}".format(value, self.element_types))
        for element, element_type in zip(value, self.element_types):
            if isinstance(element_type, PropertyCollection):
                val_to_append = element_type._set_elements(element)
            elif issubclass(type(element), element_type.underlying_types):
                val_to_append = element
            else:
                val_to_append = element_type.deserialize(element)
            elems.append(val_to_append)

        # If there are more element types than elements, append serialized default values
        for element_type in self.element_types[len(value):]:
            elems.append(element_type.default)

        return elems


class Enumeration(Property[BaseEnumeration, str]):

    def __init__(self,
                 klass: typing.Type[typing.Any],
                 serialization_path: typing.Optional[str] = None,
                 serializable: bool = True,
                 deserializable: bool = True,
                 default: typing.Optional[DeserializedType] = None,
                 override: bool = False):
        super().__init__(serialization_path,
                         serializable,
                         deserializable,
                         default,
                         override)
        self.klass = klass

    @property
    def underlying_types(self):
        return self.klass

    @property
    def serialized_types(self):
        return str

    def _deserialize(self, value: str) -> uuid.UUID:
        return self.klass.get_enum(value)

    def _serialize(self, value: typing.Any) -> str:
        return self.klass.get_value(value)


class Object(PropertyCollection[typing.Any, dict]):

    def __init__(self,
                 klass: typing.Type[typing.Any],
                 serialization_path: typing.Optional[str] = None,
                 serializable: bool = True,
                 deserializable: bool = True,
                 default: typing.Optional[DeserializedType] = None,
                 override: bool = False):
        super().__init__(serialization_path,
                         serializable,
                         deserializable,
                         default,
                         override)
        self.klass = klass
        # We need to use __dict__ here because other access methods will invoke __get__
        # Start with the fields from the parent classes, overwriting with any newer classes
        self.fields = {k: v
                       for x in self.klass.__bases__
                       for k, v in x.__dict__.items() if isinstance(v, Property)}
        self.fields.update(
            {k: v for k, v in self.klass.__dict__.items() if isinstance(v, Property)})
        self.polymorphic = "get_type" in self.klass.__dict__ and\
                           issubclass(self.klass, PolymorphicSerializable)

    @property
    def underlying_types(self):
        return self.klass

    @property
    def serialized_types(self):
        return dict

    def _deserialize(self, data: dict) -> typing.Any:
        if self.polymorphic:
            return self.klass.get_type(data).build(data)
        if not self.fields:
            # Maybe there are no fields because we hit a gemd-python class
            if issubclass(self.klass, DictSerializable):
                return DictSerializable.build(data)
            raise AttributeError("Tried to deserialize to {!r}, which has no fields and is not an"
                                 " explicitly serializable class".format(self.klass))

        instance = self.klass.__new__(self.klass, {})
        for property_name, field in self.fields.items():
            if field.deserializable:
                value = field.deserialize_from_dict(data)
                setattr(instance, property_name, value)
        return instance

    def _serialize(self, obj: typing.Any) -> dict:
        serialized = {}
        if type(obj) != self.klass and isinstance(obj, Serializable):
            # If the object class doesn't match this one, then it is a subclass
            # that may have more fields, so defer to them by calling the dump method
            # it must have as a Serializable
            return obj.dump()
        if not self.fields:
            # There are two types of objects that we expect to not have fields.
            # One is a PolymorphicSerializable, which is handled above.
            # The other possibility is that obj is a gemd object that is not reproduced in
            # citrine-python (attribute, value, bounds, etc.). These are all DictSerializable,
            # and have a dump() method that uses the gemd json encoder client.
            try:
                return obj.dump()
            except AttributeError:
                raise AttributeError("Tried to serialize object {!r} of type {}, which has "
                                     "neither fields not a dump() method.".format(obj, type(obj)))
        for property_name, field in self.fields.items():
            if field.serializable:
                value = getattr(obj, property_name)
                serialized = field.serialize_to_dict(serialized, value)
        return serialized

    def __str__(self):
        return '<Object[{}] {!r}>'.format(self.klass.__name__, self.serialization_path)

    def _set_elements(self, value):
        if issubclass(type(value), self.klass):
            return value
        else:
            return self.deserialize(value)


class LinkOrElse(PropertyCollection[typing.Union[Serializable, LinkByUID], dict]):
    """
    A property that can either be a serializable object with IDs or a LinkByUID object.

    Serialization is done by converting the object to a dict. If it is a Serializable object
    it has a dump() method. LinkByUID has the as_dict() method.

    Deserialization to a LinkByUID is easy--it is constructed using value. Deserialization to
    a Serializable object is more difficult because this class does not know what object it is
    supposed to deserialize to (passing that information results in a circular import, because the
    objects that need to be deserialized in this use case have their own Property serde schema).
    Instead, we rely on the fact that all of the Serializable classes with serde schema
    (data concepts objects, templates, etc.) know how to deserialize themselves through a
    build() method that doesn't call _deserialize().

    This is currently tied to LinkByUID in gemd, but could be modified to work with a
    generic Link object.
    """

    def __init__(self,
                 serialization_path: typing.Optional[str] = None,
                 serializable: bool = True,
                 deserializable: bool = True,
                 default: typing.Optional[DeserializedType] = None,
                 override: bool = False):
        super().__init__(serialization_path, serializable, deserializable, default, override)

    @property
    def underlying_types(self):
        return Serializable, LinkByUID

    @property
    def serialized_types(self):
        return dict

    def _serialize(self, value: typing.Any) -> dict:
        if isinstance(value, LinkByUID):
            return value.as_dict()
        elif isinstance(value, Serializable):
            return value.dump()

    def _deserialize(self, value: dict):
        if 'type' in value and value['type'] == LinkByUID.typ:
            if 'scope' in value and 'id' in value:
                value.pop('type')
                return LinkByUID(**value)
            else:
                raise ValueError("LinkByUID dictionary must have both scope and id fields")

        raise Exception("Serializable object that is being pointed to must have a self-contained "
                        "build() method that does not call deserialize().")

    def _set_elements(self, value):
        return value


class Optional(PropertyCollection[typing.Optional[typing.Any], typing.Optional[typing.Any]]):

    def __init__(self,
                 prop: typing.Union[Property, typing.Type[Property]],
                 serialization_path: typing.Optional[str] = None,
                 serializable: bool = True,
                 deserializable: bool = True,
                 default: typing.Optional[DeserializedType] = None,
                 override: bool = False
                 ):
        super().__init__(serialization_path,
                         serializable,
                         deserializable,
                         default,
                         override)
        self.prop = prop if isinstance(prop, Property) else prop()
        self.optional = True

    @property
    def underlying_types(self):
        constituent_types = self.prop.underlying_types
        if isinstance(constituent_types, tuple):
            return constituent_types + (type(None),)
        else:
            return constituent_types, type(None)

    @property
    def serialized_types(self):
        constituent_types = self.prop.serialized_types
        if isinstance(constituent_types, tuple):
            return constituent_types + (type(None),)
        else:
            return constituent_types, type(None)

    def _deserialize(self, data: typing.Optional[typing.Any]) -> typing.Optional[typing.Any]:
        return self.prop.deserialize(data) if data is not None else None

    def _serialize(self, obj: typing.Optional[typing.Any]) -> typing.Optional[typing.Any]:
        return self.prop.serialize(obj) if obj is not None else None

    def __str__(self):
        return '<Optional[{}] {!r}>'.format(self.prop, self.serialization_path)

    def _set_elements(self, value):
        elem = None
        if value is not None:
            if isinstance(self.prop, PropertyCollection):
                elem = self.prop._set_elements(value)
            else:
                elem = value
        return elem


class Mapping(PropertyCollection[dict, dict]):
    """
    Serialization of a Mapping.

    Serialization is done by converting the map to a dict by default, serializing the
    keys and the values.

    If the optional parameter `ser_as_list_of_pairs` is set to True, serialization is done
    by converting the map to a list of key value pairs. Deserialization expects a list of
    key value pairs and converts them to a dict.
    """

    def __init__(self,
                 keys_type: typing.Union[Property, typing.Type[Property]],
                 values_type: typing.Union[Property, typing.Type[Property]],
                 serialization_path: typing.Optional[str] = None,
                 serializable: bool = True,
                 deserializable: bool = True,
                 default: typing.Optional[dict] = None,
                 override: bool = False,
                 ser_as_list_of_pairs: bool = False):
        super().__init__(serialization_path,
                         serializable,
                         deserializable,
                         default,
                         override)

        self.keys_type = keys_type if isinstance(keys_type, Property) else keys_type()
        self.values_type = values_type if isinstance(values_type, Property) else values_type()
        self.ser_as_list_of_pairs = ser_as_list_of_pairs

    @property
    def underlying_types(self):
        return dict

    @property
    def serialized_types(self):
        if self.ser_as_list_of_pairs:
            return list
        else:
            return dict

    def _deserialize(self, value: typing.Union[dict, list]) -> dict:
        deserialized = dict()

        if type(value) == list:
            for pair in value:
                deserialized_key = self.keys_type.deserialize(pair[0])
                deserialized_value = self.values_type.deserialize(pair[1])
                deserialized[deserialized_key] = deserialized_value
            return deserialized

        for key, value in value.items():
            deserialized_key = self.keys_type.deserialize(key)
            deserialized_value = self.values_type.deserialize(value)
            deserialized[deserialized_key] = deserialized_value
        return deserialized

    def _serialize(self, value: dict) -> typing.Union[dict, list]:
        if self.ser_as_list_of_pairs:
            serialized = []
            for key, value in value.items():
                serialized_key = self.keys_type.serialize(key)
                serialized_value = self.values_type.serialize(value)
                serialized.append((serialized_key, serialized_value))
            return serialized

        serialized = dict()
        for key, value in value.items():
            serialized_key = self.keys_type.serialize(key)
            serialized_value = self.values_type.serialize(value)
            serialized[serialized_key] = serialized_value
        return serialized

    def _set_elements(self, value):
        elems = dict()
        for key, val in value.items():
            if isinstance(self.values_type, PropertyCollection):
                deserialized_value = self.values_type._set_elements(val)
            elif issubclass(type(val), self.values_type.underlying_types):
                deserialized_value = val
            else:
                deserialized_value = self.values_type.deserialize(val)

            if isinstance(self.keys_type, PropertyCollection):
                deserialized_key = self.keys_type._set_elements(key)
            elif issubclass(type(key), self.keys_type.underlying_types):
                deserialized_key = key
            else:
                deserialized_key = self.keys_type.deserialize(key)

            elems[deserialized_key] = deserialized_value
        return elems<|MERGE_RESOLUTION|>--- conflicted
+++ resolved
@@ -88,11 +88,7 @@
             next_value = value.get(field)
             if next_value is None:
                 if self.default is None and not self.optional:
-<<<<<<< HEAD
-                    msg = "Unable to deserialize {} into {}: missing a required field: {}".format(
-=======
                     msg = "Unable to deserialize {} into {}, missing a required field: {}".format(
->>>>>>> f9ccd86d
                         data, self.underlying_types, field)
                     raise RuntimeError(msg)
                 # This occurs if a `field` is unexpectedly not present in the data dictionary
