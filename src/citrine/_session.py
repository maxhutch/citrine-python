--- conflicted
+++ resolved
@@ -107,13 +107,6 @@
         """POST to a particular resource as JSON."""
         return self.checked_request('POST', path, *args, json=json, **kwargs).json()
 
-<<<<<<< HEAD
-    def put_resource(self, path: str, json: dict, *args, **kwargs) -> dict:
-        """PUT data given by some JSON at a particular resource."""
-        return self.checked_request('PUT', path, *args, json=json, **kwargs).json()
-
-=======
->>>>>>> 1308e8b4
     def delete_resource(self, path: str) -> dict:
         """DELETE a particular resource as JSON."""
         return self.checked_request('DELETE', path).json()