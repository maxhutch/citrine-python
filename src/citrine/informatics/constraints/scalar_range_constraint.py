--- conflicted
+++ resolved
@@ -37,37 +37,7 @@
                  lower_bound: Optional[float] = None,
                  upper_bound: Optional[float] = None,
                  lower_inclusive: Optional[bool] = None,
-                 upper_inclusive: Optional[bool] = None,
-<<<<<<< HEAD
-                 min: Optional[float] = None,
-                 max: Optional[float] = None,
-                 min_inclusive: Optional[bool] = None,
-                 max_inclusive: Optional[bool] = None):
-        if lower_bound is not None and min is not None:
-            raise ValueError("Both lower_bound and min were specified.  "
-                             "Please only specify lower_bound.")
-        if upper_bound is not None and max is not None:
-            raise ValueError("Both upper_bound and max were specified.  "
-                             "Please only specify upper_bound.")
-        if lower_inclusive is not None and min_inclusive is not None:
-            raise ValueError("Both lower_inclusive and min_inclusive were specified.  "
-                             "Please only specify lower_inclusive.")
-        if upper_inclusive is not None and max_inclusive is not None:
-            raise ValueError("Both upper_inclusive and max_inclusive were specified.  "
-                             "Please only specify upper_inclusive.")
-        if min is not None or max is not None:
-            msg = "The min/max arguments for ScalarRangeConstraint are deprecated.  " \
-                  "Please use lower_bound/upper_bound instead."
-            warn(msg, DeprecationWarning)
-        if min_inclusive is not None or max_inclusive is not None:
-            msg = "The min_inclusive/max_inclusive arguments for ScalarRangeConstraint " \
-                  "are deprecated.  " \
-                  "Please use lower_inclusive/upper_inclusive instead."
-            warn(msg, DeprecationWarning)
-
-=======
-                 session: Optional[Session] = None):
->>>>>>> 843134cf
+                 upper_inclusive: Optional[bool] = None):
         self.descriptor_key = descriptor_key
 
         self.lower_bound = lower_bound
