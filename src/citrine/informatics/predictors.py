"""Tools for working with Predictors."""
# flake8: noqa
from typing import List, Optional, Type, Union, Mapping
from uuid import UUID
from warnings import warn

from citrine._serialization import properties as _properties
from citrine._serialization.serializable import Serializable
from citrine._session import Session
from citrine.informatics.data_sources import DataSource
from citrine.informatics.descriptors import Descriptor, FormulationDescriptor, RealDescriptor, \
    MolecularStructureDescriptor
from citrine.informatics.modules import Module
from citrine.informatics.reports import Report
from citrine.resources.report import ReportResource

__all__ = ['DeprecatedExpressionPredictor',
           'ExpressionPredictor',
           'GraphPredictor',
           'IngredientsToSimpleMixturePredictor',
           'Predictor',
           'SimpleMLPredictor',
           'MolecularStructureFeaturizer',
           'GeneralizedMeanPropertyPredictor',
           'LabelFractionsPredictor',
           'SimpleMixturePredictor',
           'IngredientFractionsPredictor']


class Predictor(Module):
    """Module that describes the ability to compute/predict properties of materials.

    Abstract type that returns the proper type given a serialized dict. subtype
    based on the 'type' value of the passed in dict.

    """

    _response_key = None
    uid = _properties.Optional(_properties.UUID, 'id', serializable=False)
    """UUID of the predictor, if it has been retrieved from the platform."""

    name = _properties.String('config.name')
    description = _properties.Optional(_properties.String(), 'config.description')
    status = _properties.Optional(_properties.String(), 'status', serializable=False)
    status_info = _properties.Optional(
        _properties.List(_properties.String()),
        'status_info',
        serializable=False
    )
    archived = _properties.Boolean('archived', default=False)
    experimental = _properties.Boolean("experimental", serializable=False, default=True)
    experimental_reasons = _properties.Optional(
        _properties.List(_properties.String()),
        'experimental_reasons',
        serializable=False
    )

    def post_build(self, project_id: UUID, data: dict):
        """Executes after a .build() is called in [[PredictorCollection]]."""
        self.report = ReportResource(project_id, self.session).get(data['id'])

    @classmethod
    def get_type(cls, data) -> Type['Predictor']:
        """Return the subtype."""
        type_dict = {
            "Simple": SimpleMLPredictor,
            "Graph": GraphPredictor,
            "Expression": DeprecatedExpressionPredictor,
            "AnalyticExpression": ExpressionPredictor,
            "MoleculeFeaturizer": MolecularStructureFeaturizer,
            "IngredientsToSimpleMixture": IngredientsToSimpleMixturePredictor,
            "GeneralizedMeanProperty": GeneralizedMeanPropertyPredictor,
            "LabelFractions": LabelFractionsPredictor,
            "SimpleMixture": SimpleMixturePredictor,
            "IngredientFractions": IngredientFractionsPredictor,
        }
        typ = type_dict.get(data['config']['type'])

        if typ is not None:
            return typ
        else:
            raise ValueError(
                '{} is not a valid predictor type. '
                'Must be in {}.'.format(data['config']['type'], type_dict.keys())
            )

    def _wrap_training_data(self, training_data: Optional[Union[DataSource, List[DataSource]]]) -> List[DataSource]:
        """
        Converts ``None`` to an empty list and wraps a single data source in a list that contains a single element.

        Parameters
        ----------
        training_data: Optional[Union[DataSource, List[DataSource]]]
            Either a single data source, list of data sources or ``None``
        Returns
        -------
        List[DataSource]
            A list of data sources
        """
        if training_data is None:
            return []
        if isinstance(training_data, DataSource):
            warn("Specifying training data as a single data source is deprecated. "
                 "Please use a list of data sources to create {} instead.".format(self),
                 DeprecationWarning)
            return [training_data]
        return training_data


class SimpleMLPredictor(Serializable['SimplePredictor'], Predictor):
    """A predictor interface that builds a simple graphical model.

    The model connects the set of inputs through latent variables to the outputs.
    Supported complex inputs (such as chemical formulas) are auto-featurized and machine learning
    models are built for each latent variable and output.

    Parameters
    ----------
    name: str
        name of the configuration
    description: str
        the description of the predictor
    inputs: list[Descriptor]
        Descriptors that represent inputs to relations
    outputs: list[Descriptor]
        Descriptors that represent outputs of relations
    latent_variables: list[Descriptor]
        Descriptors that are predicted from inputs and used when predicting the outputs
    training_data: Optional[List[DataSource]]
        Sources of training data. Each can be either a CSV or an GEM Table.
        Candidates from multiple data sources will be combined into a flattened list and deduplicated by uid
        and identifiers. Deduplication is performed if a uid or identifier is shared between two or more rows.
        The content of a deduplicated row will contain the union of data across all rows that share the same uid
        or at least 1 identifier. Training data is optional if the predictor is part of a graph that includes
        all training data required by this predictor.

    """

    inputs = _properties.List(_properties.Object(Descriptor), 'config.inputs')
    outputs = _properties.List(_properties.Object(Descriptor), 'config.outputs')
    latent_variables = _properties.List(_properties.Object(Descriptor), 'config.latent_variables')
    training_data = _properties.List(_properties.Object(DataSource), 'config.training_data')
    typ = _properties.String('config.type', default='Simple', deserializable=False)

    # NOTE: These could go here or in _post_dump - it's unclear which is better right now
    module_type = _properties.String('module_type', default='PREDICTOR')

    def __init__(self,
                 name: str,
                 description: str,
                 inputs: List[Descriptor],
                 outputs: List[Descriptor],
                 latent_variables: List[Descriptor],
                 training_data: Optional[List[DataSource]] = None,
                 session: Optional[Session] = None,
                 report: Optional[Report] = None,
                 archived: bool = False):
        self.name: str = name
        self.description: str = description
        self.inputs: List[Descriptor] = inputs
        self.outputs: List[Descriptor] = outputs
        self.latent_variables: List[Descriptor] = latent_variables
        self.training_data: List[DataSource] = self._wrap_training_data(training_data)
        self.session: Optional[Session] = session
        self.report: Optional[Report] = report
        self.archived: bool = archived

    def _post_dump(self, data: dict) -> dict:
        data['display_name'] = data['config']['name']
        return data

    def __str__(self):
        return '<SimplePredictor {!r}>'.format(self.name)


class GraphPredictor(Serializable['GraphPredictor'], Predictor):
    """A predictor interface that stitches other predictors together.

    Parameters
    ----------
    name: str
        name of the configuration
    description: str
        the description of the predictor
    predictors: List[Union[UUID, Predictor]]
        the list of predictors to use in the grpah, either UUIDs or serialized predictors
    training_data: Optional[List[DataSource]]
        Optional sources of training data shared by all predictors in the graph.
        Training data provided by this graph predictor does not need to be specified as part of the
        configuration of sub-predictors. Shared training data and any training data specified by a sub-predictor
        will be combined into a flattened list and deduplicated by uid and identifiers. Deduplication is performed
        if a uid or identifier is shared between two or more rows. The content of a deduplicated row will contain
        the union of data across all rows that share the same uid or at least 1 identifier.

    """

    predictors = _properties.List(_properties.Union(
        [_properties.UUID, _properties.Object(Predictor)]), 'config.predictors')
    training_data = _properties.List(_properties.Object(DataSource), 'config.training_data')
    typ = _properties.String('config.type', default='Graph', deserializable=False)
    # Graph predictors may not be embedded in other predictors, hence while status is optional
    # for deserializing most predictors, it is required for deserializing a graph
    status = _properties.String('status', serializable=False)

    # NOTE: These could go here or in _post_dump - it's unclear which is better right now
    module_type = _properties.String('module_type', default='PREDICTOR')

    def __init__(self,
                 name: str,
                 description: str,
                 predictors: List[Union[UUID, Predictor]],
                 training_data: Optional[List[DataSource]] = None,
                 session: Optional[Session] = None,
                 report: Optional[Report] = None,
                 archived: bool = False):
        self.name: str = name
        self.description: str = description
        self.predictors: List[Union[UUID, Predictor]] = predictors
        self.training_data: List[DataSource] = self._wrap_training_data(training_data)
        self.session: Optional[Session] = session
        self.report: Optional[Report] = report
        self.archived: bool = archived

    def _post_dump(self, data: dict) -> dict:
        data['display_name'] = data['config']['name']
        for i, predictor in enumerate(data['config']['predictors']):
            if isinstance(predictor, dict):
                # embedded predictors are not modules, so only serialize their config
                data['config']['predictors'][i] = predictor['config']
        return data

    @classmethod
    def _pre_build(cls, data: dict) -> dict:
        for i, predictor in enumerate(data['config']['predictors']):
            if isinstance(predictor, dict):
                data['config']['predictors'][i] = \
                    GraphPredictor.stuff_predictor_into_envelope(predictor)
        return data

    @staticmethod
    def stuff_predictor_into_envelope(predictor: dict) -> dict:
        """Insert a serialized embedded predictor into a module envelope, to facilitate deser."""
        return dict(
            module_type='PREDICTOR',
            config=predictor,
<<<<<<< HEAD
            archived=False
=======
            archived=False,
>>>>>>> 161a7bd7
        )

    def __str__(self):
        return '<GraphPredictor {!r}>'.format(self.name)


class DeprecatedExpressionPredictor(Serializable['DeprecatedExpressionPredictor'], Predictor):
    """[DEPRECATED] A predictor that computes an output from an analytic expression.

    This predictor is deprecated. Please use the :class:`~citrine.informatics.predictors.ExpressionPredictor` instead.
    To migrate to the new predictor:

    1. add an alias for all unknown expression arguments and
    2. replace descriptor keys in ``aliases`` with the associated descriptor

    These changes allow the expression to respect descriptor bounds when computing the output and avoid potential
    descriptor mismatches if a descriptor with an identical key and different bounds is present in the graph.

    The following example shows how to migrate a deprecated expression predictor to the new format.
    In the deprecated format, an expression that computes shear modulus from Young's modulus and Poisson's ratio is given by:

    .. code-block:: python

       from citrine.informatics.predictors import DeprecatedExpressionPredictor

       shear_modulus = RealDescriptor('Property~Shear modulus', lower_bound=0, upper_bound=100, units='GPa')

       shear_modulus_predictor = DeprecatedExpressionPredictor(
           name = 'Shear modulus predictor',
           description = "Computes shear modulus from Young's modulus and Poisson's ratio.",
           expression = 'Y / (2 * (1 + v))',
           output = shear_modulus,
           aliases = {
               'Y': "Young's modulus",
               'v': "Poisson's ratio"
           }
       )

    To create a predictor using the format, we need to create descriptors for the expression inputs: Young's modulus and Poisson's ratio.
    We also need to replace references to the descriptor keys in ``aliases`` with the new descriptors:

    .. code-block:: python

       from citrine.informatics.predictors import ExpressionPredictor

       # create a descriptor for each input in addition to the output
       youngs_modulus = RealDescriptor('Property~Young\'s modulus', lower_bound=0, upper_bound=100, units='GPa')
       poissons_ratio = RealDescriptor('Property~Poisson\'s ratio', lower_bound=-1, upper_bound=0.5, units='')
       shear_modulus = RealDescriptor('Property~Shear modulus', lower_bound=0, upper_bound=100, units='GPa')

       shear_modulus_predictor = ExpressionPredictor(
           name = 'Shear modulus predictor',
           description = "Computes shear modulus from Young's modulus and Poisson's ratio.",
           expression = 'Y / (2 * (1 + v))',
           output = shear_modulus,
           # note, arguments map to descriptors not descriptor keys
           aliases = {
               'Y': youngs_modulus,
               'v': poissons_ratio
           }
       )

    .. seealso:: :class:`~citrine.informatics.predictors.ExpressionPredictor`

    Parameters
    ----------
    name: str
        name of the configuration
    description: str
        the description of the predictor
    expression: str
        expression that computes an output from a set of inputs
    output: RealDescriptor
        descriptor that represents the output of the expression
    aliases: Optional[Mapping[str, str]]
        a mapping from each each argument as it appears in the ``expression`` to its descriptor key.
        If an unknown argument is not aliased, the argument and descriptor key are assumed to be identical.

    """

    expression = _properties.String('config.expression')
    output = _properties.Object(RealDescriptor, 'config.output')
    aliases = _properties.Optional(_properties.Mapping(_properties.String, _properties.String), 'config.aliases')
    typ = _properties.String('config.type', default='Expression', deserializable=False)

    # NOTE: These could go here or in _post_dump - it's unclear which is better right now
    module_type = _properties.String('module_type', default='PREDICTOR')

    def __init__(self,
                 name: str,
                 description: str,
                 expression: str,
                 output: RealDescriptor,
                 aliases: Optional[Mapping[str, str]] = None,
                 session: Optional[Session] = None,
                 report: Optional[Report] = None,
                 archived: bool = False):
        warn("{this_class} is deprecated. Please use {replacement} instead"
             .format(this_class=self.__class__.name, replacement=ExpressionPredictor.__name__))
        self.name: str = name
        self.description: str = description
        self.expression: str = expression
        self.output: RealDescriptor = output
        self.aliases: Optional[Mapping[str, str]] = aliases
        self.session: Optional[Session] = session
        self.report: Optional[Report] = report
        self.archived: bool = archived

    def _post_dump(self, data: dict) -> dict:
        data['display_name'] = data['config']['name']
        return data

    def __str__(self):
        return '<DeprecatedExpressionPredictor {!r}>'.format(self.name)


class ExpressionPredictor(Serializable['ExpressionPredictor'], Predictor):
    """A predictor that computes an output from an expression and set of bounded inputs.

    .. seealso::
       If you are using the deprecated predictor please see
       :class:`~citrine.informatics.predictors.DeprecatedExpressionPredictor` for an example that shows how to migrate
       to the new format.

    Parameters
    ----------
    name: str
        name of the configuration
    description: str
        the description of the predictor
    expression: str
        expression that computes an output from aliased inputs
    output: RealDescriptor
        descriptor that represents the output relation
    aliases: Mapping[str, RealDescriptor]
        a mapping from each unknown argument to its descriptor.
        All unknown arguments must have an associated descriptor.

    """

    expression = _properties.String('config.expression')
    output = _properties.Object(RealDescriptor, 'config.output')
    aliases = _properties.Mapping(_properties.String, _properties.Object(RealDescriptor), 'config.aliases')
    typ = _properties.String('config.type', default='AnalyticExpression', deserializable=False)

    # NOTE: These could go here or in _post_dump - it's unclear which is better right now
    module_type = _properties.String('module_type', default='PREDICTOR')

    def __init__(self,
                 name: str,
                 description: str,
                 expression: str,
                 output: RealDescriptor,
                 aliases: Mapping[str, RealDescriptor],
                 session: Optional[Session] = None,
                 report: Optional[Report] = None,
                 archived: bool = False):
        self.name: str = name
        self.description: str = description
        self.expression: str = expression
        self.output: Descriptor = output
        self.aliases: Mapping[str, RealDescriptor] = aliases
        self.session: Optional[Session] = session
        self.report: Optional[Report] = report
        self.archived: bool = archived

    def _post_dump(self, data: dict) -> dict:
        data['display_name'] = data['config']['name']
        return data

    def __str__(self):
        return '<ExpressionPredictor {!r}>'.format(self.name)


class MolecularStructureFeaturizer(Serializable['MolecularStructureFeaturizer'], Predictor):
    """
    [ALPHA] A "batteries-included" featurizer for organic molecules. Powered by CDK.

    Parameters
    ----------
    name: str
        name of the configuration
    description: str
        the description of the predictor
    descriptor: MolecularStructureDescriptor
        the descriptor to featurize
    features: List[str]
        the list of features to compute (first 3 are aliases for feature sets).
        Valid values include:
        - all (alias for all below)
        - standard (alias for AcidGroupCount, AtomicPolarizability, MassAutocorr,
        PolarizabilityAutocorr, HBondAcceptorCount, BondCount, and AtomCount)
        - expensive (alias for WeightedPath, ChiChain, ChiCluster, ChiPathCluster, and ChiPath)
        - TopologicalSurfaceArea `CDK Link<https://cdk.github.io/cdk/1.5/docs/api/org/openscience/cdk/qsar/descriptors/molecular/FractionalPSADescriptor.html>`
        - EccentricConnectivityIndex `CDK Link<http://cdk.github.io/cdk/2.2/docs/api/org/openscience/cdk/qsar/descriptors/molecular/EccentricConnectivityIndexDescriptor.html>`
        - KappaShapeIndices `CDK Link<https://cdk.github.io/cdk/1.5/docs/api/org/openscience/cdk/qsar/descriptors/molecular/KappaShapeIndicesDescriptor.html>`
        - RuleOfFive `CDK Link<https://cdk.github.io/cdk/1.5/docs/api/org/openscience/cdk/qsar/descriptors/molecular/RuleOfFiveDescriptor.html>`
        - ALOGP `CDK Link<http://cdk.github.io/cdk/1.4/docs/api/org/openscience/cdk/qsar/descriptors/molecular/ALOGPDescriptor.html>`
        - PolarizabilityAutocorr `CDK Link<https://cdk.github.io/cdk/1.5/docs/api/org/openscience/cdk/qsar/descriptors/molecular/AutocorrelationDescriptorPolarizability.html>`
        - BondCount `CDK Link<https://cdk.github.io/cdk/1.5/docs/api/org/openscience/cdk/AtomContainer.html>`
        - VertexAdjacencyMagnitude `CDK Link<https://cdk.github.io/cdk/1.5/docs/api/org/openscience/cdk/qsar/descriptors/molecular/VAdjMaDescriptor.html>`
        - ZagrebIndex `CDK Link<http://cdk.github.io/cdk/latest/docs/api/org/openscience/cdk/qsar/descriptors/molecular/ZagrebIndexDescriptor.html>`
        - HBondDonorCount `CDK Link<http://cdk.github.io/cdk/2.2/docs/api/org/openscience/cdk/qsar/descriptors/molecular/HBondDonorCountDescriptor.html>`
        - ChiPathCluster `CDK Link<http://cdk.github.io/cdk/2.2/docs/api/org/openscience/cdk/qsar/descriptors/molecular/ChiPathClusterDescriptor.html>`
        - MannholdLogP `CDK Link<https://cdk.github.io/cdk/1.5/docs/api/org/openscience/cdk/qsar/descriptors/molecular/MannholdLogPDescriptor.html>`
        - AtomCount `CDK Link<https://cdk.github.io/cdk/1.5/docs/api/org/openscience/cdk/AtomContainer.html>`
        - AromaticAtomCount `CDK Link<https://cdk.github.io/cdk/1.5/docs/api/org/openscience/cdk/qsar/descriptors/molecular/AromaticAtomsCountDescriptor.html>`
        - LargestPiSystem `CDK Link<http://cdk.github.io/cdk/2.2/docs/api/org/openscience/cdk/qsar/descriptors/molecular/LargestPiSystemDescriptor.html>`
        - HybridizationRatioDescriptor `CDK Link<https://cdk.github.io/cdk/1.5/docs/api/org/openscience/cdk/qsar/descriptors/molecular/HybridizationRatioDescriptor.html>`
        - LargestChain `CDK Link<https://cdk.github.io/cdk/1.5/docs/api/org/openscience/cdk/qsar/descriptors/molecular/LargestChainDescriptor.html>`
        - MDE `CDK Link<https://cdk.github.io/cdk/1.5/docs/api/org/openscience/cdk/qsar/descriptors/molecular/MDEDescriptor.html>`
        - Weight `CDK Link<https://cdk.github.io/cdk/1.5/docs/api/org/openscience/cdk/qsar/descriptors/molecular/WeightDescriptor.html>`
        - FMF `CDK Link<https://cdk.github.io/cdk/1.5/docs/api/org/openscience/cdk/qsar/descriptors/molecular/FMFDescriptor.html>`
        - AtomicPolarizability `CDK Link<https://cdk.github.io/cdk/1.5/docs/api/org/openscience/cdk/charges/Polarizability.html>`
        - CarbonTypes `CDK Link<https://cdk.github.io/cdk/1.5/docs/api/org/openscience/cdk/qsar/descriptors/molecular/CarbonTypesDescriptor.html>`
        - PetitjeanNumber `CDK Link<http://cdk.github.io/cdk/latest/docs/api/org/openscience/cdk/qsar/descriptors/molecular/PetitjeanNumberDescriptor.html>`
        - HBondAcceptorCount `CDK Link<http://cdk.github.io/cdk/latest/docs/api/org/openscience/cdk/qsar/descriptors/molecular/HBondAcceptorCountDescriptor.html>`
        - RotatableBondsCount `CDK Link<https://cdk.github.io/cdk/1.5/docs/api/org/openscience/cdk/qsar/descriptors/molecular/RotatableBondsCountDescriptor.html>`
        - WeightedPath `CDK Link<https://cdk.github.io/cdk/1.5/docs/api/org/openscience/cdk/qsar/descriptors/molecular/WeightedPathDescriptor.html>`
        - AromaticBondCount `CDK Link<http://cdk.github.io/cdk/2.2/docs/api/org/openscience/cdk/aromaticity/Aromaticity.html>`
        - XLogP `CDK Link<https://cdk.github.io/cdk/1.5/docs/api/org/openscience/cdk/qsar/descriptors/molecular/XLogPDescriptor.html>`
        - ChiPath `CDK Link<https://cdk.github.io/cdk/1.5/docs/api/org/openscience/cdk/qsar/descriptors/molecular/ChiPathDescriptor.html>`
        - FragmentComplexity `CDK Link<https://cdk.github.io/cdk/1.5/docs/api/org/openscience/cdk/qsar/descriptors/molecular/FragmentComplexityDescriptor.html>`
        - ChiChain `CDK Link<http://cdk.github.io/cdk/2.2/docs/api/org/openscience/cdk/qsar/descriptors/molecular/ChiChainDescriptor.html>`
        - KierHallSmarts `CDK Link<https://cdk.github.io/cdk/1.5/docs/api/org/openscience/cdk/qsar/descriptors/molecular/KierHallSmartsDescriptor.html>`
        - MassAutocorr `CDK Link<http://cdk.github.io/cdk/2.2/docs/api/org/openscience/cdk/qsar/descriptors/molecular/AutocorrelationDescriptorMass.html>`
        - AcidGroupCount `CDK Link<https://cdk.github.io/cdk/1.5/docs/api/org/openscience/cdk/qsar/descriptors/molecular/AcidicGroupCountDescriptor.html>`
        - BPol `CDK Link<https://cdk.github.io/cdk/1.5/docs/api/org/openscience/cdk/qsar/descriptors/molecular/BPolDescriptor.html>`
        - WienerNumbers `CDK Link<https://cdk.github.io/cdk/1.5/docs/api/org/openscience/cdk/qsar/descriptors/molecular/WienerNumbersDescriptor.html>`
        - ChiCluster `CDK Link<https://cdk.github.io/cdk/1.5/docs/api/org/openscience/cdk/qsar/descriptors/molecular/ChiClusterDescriptor.html>`
        - BasicGroupCount `CDK Link<https://cdk.github.io/cdk/1.5/docs/api/org/openscience/cdk/qsar/descriptors/molecular/BasicGroupCountDescriptor.html>`
    excludes: List[str]
        list of features to exclude (accepts same set of values as features). The final set
        of outputs generated by the predictor is set(features) - set(excludes).

    """

    descriptor = _properties.Object(Descriptor, 'config.descriptor')
    features = _properties.List(_properties.String, 'config.features')
    excludes = _properties.List(_properties.String, 'config.excludes')
    typ = _properties.String('config.type', default='MoleculeFeaturizer', deserializable=False)

    # NOTE: These could go here or in _post_dump - it's unclear which is better right now
    module_type = _properties.String('module_type', default='PREDICTOR')

    def __init__(self,
                 name: str,
                 description: str,
                 descriptor: MolecularStructureDescriptor,
                 features: List[str] = None,
                 excludes: List[str] = None,
                 session: Optional[Session] = None,
                 report: Optional[Report] = None,
                 archived: bool = False):
        self.name: str = name
        self.description: str = description
        self.descriptor = descriptor
        self.features = features if features is not None else ["standard"]
        self.excludes = excludes if excludes is not None else []
        self.session: Optional[Session] = session
        self.report: Optional[Report] = report
        self.archived: bool = archived

    def _post_dump(self, data: dict) -> dict:
        data['display_name'] = data['config']['name']
        return data

    def __str__(self):
        return '<MolecularStructureFeaturizer {!r}>'.format(self.name)


class IngredientsToSimpleMixturePredictor(
        Serializable['IngredientsToSimpleMixturePredictor'], Predictor):
    """[ALPHA] A predictor interface that constructs a simple mixture from ingredient quantities.

    Parameters
    ----------
    name: str
        name of the configuration
    description: str
        description of the predictor
    output: FormulationDescriptor
        descriptor that represents the output formulation
    id_to_quantity: Mapping[str, RealDescriptor]
        Map from ingredient identifier to the descriptor that represents its quantity,
        e.g. ``{'water': RealDescriptor('water quantity', 0, 1)}``
    labels: Mapping[str, List[str]]
        Map from each label to all ingredients assigned that label, when present in a mixture,
        e.g. ``{'solvent': ['water']}``

    """

    output = _properties.Object(FormulationDescriptor, 'config.output')
    id_to_quantity = _properties.Mapping(_properties.String, _properties.Object(RealDescriptor),
                                         'config.id_to_quantity')
    labels = _properties.Mapping(_properties.String, _properties.List(_properties.String),
                                 'config.labels')
    typ = _properties.String('config.type', default='IngredientsToSimpleMixture',
                             deserializable=False)

    # NOTE: These could go here or in _post_dump - it's unclear which is better right now
    module_type = _properties.String('module_type', default='PREDICTOR')

    def __init__(self,
                 name: str,
                 description: str,
                 output: FormulationDescriptor,
                 id_to_quantity: Mapping[str, RealDescriptor],
                 labels: Mapping[str, List[str]],
                 session: Optional[Session] = None,
                 report: Optional[Report] = None,
                 archived: bool = False):
        self.name: str = name
        self.description: str = description
        self.output: FormulationDescriptor = output
        self.id_to_quantity: Mapping[str, RealDescriptor] = id_to_quantity
        self.labels: Mapping[str, List[str]] = labels
        self.session: Optional[Session] = session
        self.report: Optional[Report] = report
        self.archived: bool = archived

    def _post_dump(self, data: dict) -> dict:
        data['display_name'] = data['config']['name']
        return data

    def __str__(self):
        return '<IngredientsToSimpleMixturePredictor {!r}>'.format(self.name)


class GeneralizedMeanPropertyPredictor(
        Serializable['GeneralizedMeanPropertyPredictor'], Predictor):
    """[ALPHA] A predictor interface that computes generalized mean component properties.

    Parameters
    ----------
    name: str
        name of the configuration
    description: str
        description of the predictor
    input_descriptor: FormulationDescriptor
        descriptor that represents the input formulation
    properties: List[str]
        List of component properties to featurize
    p: float
        Power of the generalized mean
    impute_properties: bool
        Whether to impute missing ingredient properties.
        If ``False`` an error is thrown when a missing ingredient property is encountered.
        If ``True`` and no ``default_properties`` are specified, then the average over the
        entire dataset is used.
        If ``True`` and a default is specified in ``default_properties``, then the specified
        default is used in place of missing values.
    label: Optional[str]
        Optional label
    training_data: Optional[List[DataSource]]
        Sources of training data. Each can be either a CSV or an GEM Table.
        Candidates from multiple data sources will be combined into a flattened list and deduplicated by uid
        and identifiers. Deduplication is performed if a uid or identifier is shared between two or more rows.
        The content of a deduplicated row will contain the union of data across all rows that share the same uid
        or at least 1 identifier. Training data is optional if the predictor is part of a graph that includes
        all training data required by this predictor.
    default_properties: Optional[Mapping[str, float]]
        Default values to use for imputed properties.
        Defaults are specified as a map from descriptor key to its default value.
        If not specified and ``impute_properties == True`` the average over the entire dataset
        will be used to fill in missing values. Any specified defaults will be used in place of
        the average over the dataset. ``impute_properties`` must be ``True`` if
        ``default_properties`` are provided.

    """

    input_descriptor = _properties.Object(FormulationDescriptor, 'config.input')
    properties = _properties.List(_properties.String, 'config.properties')
    p = _properties.Float('config.p')
    training_data = _properties.List(_properties.Object(DataSource), 'config.training_data')
    impute_properties = _properties.Boolean('config.impute_properties')
    default_properties = _properties.Optional(
        _properties.Mapping(_properties.String, _properties.Float), 'config.default_properties')
    label = _properties.Optional(_properties.String, 'config.label')
    typ = _properties.String('config.type', default='GeneralizedMeanProperty',
                             deserializable=False)

    # NOTE: These could go here or in _post_dump - it's unclear which is better right now
    module_type = _properties.String('module_type', default='PREDICTOR')

    def __init__(self,
                 name: str,
                 description: str,
                 input_descriptor: FormulationDescriptor,
                 properties: List[str],
                 p: float,
                 impute_properties: bool,
                 default_properties: Optional[Mapping[str, float]] = None,
                 label: Optional[str] = None,
                 training_data: Optional[List[DataSource]] = None,
                 session: Optional[Session] = None,
                 report: Optional[Report] = None,
                 archived: bool = False):
        self.name: str = name
        self.description: str = description
        self.input_descriptor: FormulationDescriptor = input_descriptor
        self.properties: List[str] = properties
        self.p: float = p
        self.training_data: List[DataSource] = self._wrap_training_data(training_data)
        self.impute_properties: bool = impute_properties
        self.default_properties: Optional[Mapping[str, float]] = default_properties
        self.label: Optional[str] = label
        self.session: Optional[Session] = session
        self.report: Optional[Report] = report
        self.archived: bool = archived

    def _post_dump(self, data: dict) -> dict:
        data['display_name'] = data['config']['name']
        return data

    def __str__(self):
        return '<GeneralizedMeanPropertyPredictor {!r}>'.format(self.name)


class SimpleMixturePredictor(Serializable['SimpleMixturePredictor'], Predictor):
    """
    [ALPHA] A predictor interface that builds a simple graphical model.

    Parameters
    ----------
    name: str
        name of the configuration
    description: str
        description of the predictor
    input_descriptor: FormulationDescriptor
        input descriptor for the hierarchical (un-mixed) formulation
    output_descriptor: FormulationDescriptor
        output descriptor for the flat (mixed) formulation
    training_data: Optional[List[DataSource]]
        Sources of training data. Each can be either a CSV or an GEM Table.
        Candidates from multiple data sources will be combined into a flattened list and deduplicated by uid
        and identifiers. Deduplication is performed if a uid or identifier is shared between two or more rows.
        The content of a deduplicated row will contain the union of data across all rows that share the same uid
        or at least 1 identifier. Training data is optional if the predictor is part of a graph that includes
        all training data required by this predictor.

    """

    input_descriptor = _properties.Object(FormulationDescriptor, 'config.input')
    output_descriptor = _properties.Object(FormulationDescriptor, 'config.output')
    training_data = _properties.List(_properties.Object(DataSource), 'config.training_data')
    typ = _properties.String('config.type', default='SimpleMixture',
                             deserializable=False)

    # NOTE: These could go here or in _post_dump - it's unclear which is better right now
    module_type = _properties.String('module_type', default='PREDICTOR')

    def __init__(self,
                 name: str,
                 description: str,
                 input_descriptor: FormulationDescriptor,
                 output_descriptor: FormulationDescriptor,
                 training_data: Optional[List[DataSource]] = None,
                 session: Optional[Session] = None,
                 report: Optional[Report] = None,
                 archived: bool = False):
        self.name: str = name
        self.description: str = description
        self.input_descriptor: FormulationDescriptor = input_descriptor
        self.output_descriptor: FormulationDescriptor = output_descriptor
        self.training_data: List[DataSource] = self._wrap_training_data(training_data)
        self.session: Optional[Session] = session
        self.report: Optional[Report] = report
        self.archived: bool = archived

    def _post_dump(self, data: dict) -> dict:
        data['display_name'] = data['config']['name']
        return data

    def __str__(self):
        return '<SimpleMixturePredictor {!r}>'.format(self.name)


class LabelFractionsPredictor(Serializable['LabelFractionsPredictor'], Predictor):
    """[ALPHA] A predictor interface that computes the relative proportions of labeled ingredients.

    Parameters
    ----------
    name: str
        name of the configuration
    description: str
        description of the predictor
    input_descriptor: FormulationDescriptor
        descriptor that contains formulation data
    labels: List[str]
        labels to compute the quantity fractions of

    """

    input_descriptor = _properties.Object(FormulationDescriptor, 'config.input')
    labels = _properties.List(_properties.String, 'config.labels')
    typ = _properties.String('config.type', default='LabelFractions',
                             deserializable=False)

    # NOTE: These could go here or in _post_dump - it's unclear which is better right now
    module_type = _properties.String('module_type', default='PREDICTOR')

    def __init__(self,
                 name: str,
                 description: str,
                 input_descriptor: FormulationDescriptor,
                 labels: List[str],
                 session: Optional[Session] = None,
                 report: Optional[Report] = None,
                 archived: bool = False):
        self.name: str = name
        self.description: str = description
        self.input_descriptor: FormulationDescriptor = input_descriptor
        self.labels: List[str] = labels
        self.session: Optional[Session] = session
        self.report: Optional[Report] = report
        self.archived: bool = archived

    def _post_dump(self, data: dict) -> dict:
        data['display_name'] = data['config']['name']
        return data

    def __str__(self):
        return '<LabelFractionsPredictor {!r}>'.format(self.name)


class IngredientFractionsPredictor(Serializable["IngredientFractionsPredictor"], Predictor):
    """[ALPHA] A predictor interface that computes ingredient fractions.

    Parameters
    ----------
    name: str
        name of the configuration
    description: str
        the description of the predictor
    input_descriptor: FormulationDescriptor
        descriptor that represents the input formulation
    ingredients: List[str]
        list of ingredients to featurize.
        This list should contain all possible ingredients.
        If an unknown ingredient is encountered, an error will be thrown.
    """
    input_descriptor = _properties.Object(FormulationDescriptor, 'config.input')
    ingredients = _properties.List(_properties.String, 'config.ingredients')

    # NOTE: These could go here or in _post_dump - it's unclear which is better right now
    module_type = _properties.String('module_type', default='PREDICTOR')
    typ = _properties.String('config.type', default='IngredientFractions',
                             deserializable=False)

    def __init__(self,
                 name: str,
                 description: str,
                 input_descriptor: FormulationDescriptor,
                 ingredients: List[str],
                 session: Optional[Session] = None,
                 report: Optional[Report] = None,
                 archived: bool = False):
        self.name: str = name
        self.description: str = description
        self.input_descriptor: FormulationDescriptor = input_descriptor
        self.ingredients: List[str] = ingredients
        self.session: Optional[Session] = session
        self.report: Optional[Report] = report
        self.archived: bool = archived

    def _post_dump(self, data: dict) -> dict:
        data['display_name'] = data['config']['name']
        return data

    def __str__(self):
        return '<IngredientFractionsPredictor {!r}>'.format(self.name)<|MERGE_RESOLUTION|>--- conflicted
+++ resolved
@@ -243,11 +243,7 @@
         return dict(
             module_type='PREDICTOR',
             config=predictor,
-<<<<<<< HEAD
-            archived=False
-=======
             archived=False,
->>>>>>> 161a7bd7
         )
 
     def __str__(self):
