"""Tools for working with Predictors."""
<<<<<<< HEAD
from abc import abstractmethod
from typing import Dict, List, Optional, Type, Union
=======
# flake8: noqa
from typing import List, Optional, Type, Union
>>>>>>> 3686fb0e
from uuid import UUID

from citrine._serialization import properties as _properties
from citrine._serialization.serializable import Serializable
from citrine._session import Session
from citrine.informatics.data_sources import DataSource
<<<<<<< HEAD
from citrine.informatics.descriptors import Descriptor, FormulationDescriptor, RealDescriptor
=======
from citrine.informatics.descriptors import Descriptor, MolecularStructureDescriptor
>>>>>>> 3686fb0e
from citrine.informatics.reports import Report
from citrine.resources.report import ReportResource
from citrine.informatics.modules import Module

<<<<<<< HEAD
__all__ = ['ExpressionPredictor', 'GraphPredictor', 'IngredientsToSimpleMixturePredictor',
           'Predictor', 'SimpleMLPredictor', 'GeneralizedMeanPropertyPredictor']
=======
__all__ = ['ExpressionPredictor',
           'GraphPredictor',
           'Predictor',
           'SimpleMLPredictor',
           'MolecularStructureFeaturizer']
>>>>>>> 3686fb0e


class Predictor(Module):
    """[ALPHA] Module that describes the ability to compute/predict properties of materials.

    Abstract type that returns the proper type given a serialized dict. subtype
    based on the 'type' value of the passed in dict.

    """

    _response_key = None

    def post_build(self, project_id: UUID, data: dict):
        """Executes after a .build() is called in [[PredictorCollection]]."""
        self.report = ReportResource(project_id, self.session).get(data['id'])

    @classmethod
    def get_type(cls, data) -> Type['Predictor']:
        """Return the subtype."""
        type_dict = {
            "Simple": SimpleMLPredictor,
            "Graph": GraphPredictor,
            "Expression": ExpressionPredictor,
<<<<<<< HEAD
            "IngredientsToSimpleMixture": IngredientsToSimpleMixturePredictor,
            "GeneralizedMeanProperty": GeneralizedMeanPropertyPredictor,
=======
            "MoleculeFeaturizer": MolecularStructureFeaturizer,
>>>>>>> 3686fb0e
        }
        typ = type_dict.get(data['config']['type'])

        if typ is not None:
            return typ
        else:
            raise ValueError(
                '{} is not a valid predictor type. '
                'Must be in {}.'.format(data['config']['type'], type_dict.keys())
            )


class SimpleMLPredictor(Serializable['SimplePredictor'], Predictor):
    """[ALPHA] A predictor interface that builds a simple graphical model.

    The model connects the set of inputs through latent variables to the outputs.
    Supported complex inputs (such as chemical formulas) are auto-featurized and machine learning
    models are built for each latent variable and output.

    Parameters
    ----------
    name: str
        name of the configuration
    description: str
        the description of the predictor
    inputs: list[Descriptor]
        Descriptors that represent inputs to relations
    outputs: list[Descriptor]
        Descriptors that represent outputs of relations
    latent_variables: list[Descriptor]
        Descriptors that are predicted from inputs and used when predicting the outputs
    training_data: DataSource
        Source of the training data, which can be either a CSV or an Ara table

    """

    uid = _properties.Optional(_properties.UUID, 'id', serializable=False)
    name = _properties.String('config.name')
    description = _properties.Optional(_properties.String(), 'config.description')
    inputs = _properties.List(_properties.Object(Descriptor), 'config.inputs')
    outputs = _properties.List(_properties.Object(Descriptor), 'config.outputs')
    latent_variables = _properties.List(_properties.Object(Descriptor), 'config.latent_variables')
    training_data = _properties.Object(DataSource, 'config.training_data')
    typ = _properties.String('config.type', default='Simple', deserializable=False)
    status = _properties.Optional(_properties.String(), 'status', serializable=False)
    status_info = _properties.Optional(
        _properties.List(_properties.String()),
        'status_info',
        serializable=False
    )
    active = _properties.Boolean('active', default=True)

    # NOTE: These could go here or in _post_dump - it's unclear which is better right now
    module_type = _properties.String('module_type', default='PREDICTOR')
    schema_id = _properties.UUID('schema_id', default=UUID('08d20e5f-e329-4de0-a90a-4b5e36b91703'))

    def __init__(self,
                 name: str,
                 description: str,
                 inputs: List[Descriptor],
                 outputs: List[Descriptor],
                 latent_variables: List[Descriptor],
                 training_data: DataSource,
                 session: Optional[Session] = None,
                 report: Optional[Report] = None,
                 active: bool = True):
        self.name: str = name
        self.description: str = description
        self.inputs: List[Descriptor] = inputs
        self.outputs: List[Descriptor] = outputs
        self.latent_variables: List[Descriptor] = latent_variables
        self.training_data: DataSource = training_data
        self.session: Optional[Session] = session
        self.report: Optional[Report] = report
        self.active: bool = active

    def _post_dump(self, data: dict) -> dict:
        data['display_name'] = data['config']['name']
        return data

    def __str__(self):
        return '<SimplePredictor {!r}>'.format(self.name)


class GraphPredictor(Serializable['GraphPredictor'], Predictor):
    """[ALPHA] A predictor interface that stitches other predictors together.

    Parameters
    ----------
    name: str
        name of the configuration
    description: str
        the description of the predictor
    predictors: list[UUID, Predictor]
        the list of predictors to use in the grpah, either UUIDs or serialized predictors

    """

    uid = _properties.Optional(_properties.UUID, 'id', serializable=False)
    name = _properties.String('config.name')
    description = _properties.String('config.description')
    predictors = _properties.List(_properties.Union(
        [_properties.UUID, _properties.Object(Predictor)]), 'config.predictors')
    typ = _properties.String('config.type', default='Graph', deserializable=False)
    # Graph predictors may not be embedded in other predictors, hence while status is optional
    # for deserializing most predictors, it is required for deserializing a graph
    status = _properties.String('status', serializable=False)
    status_info = _properties.Optional(
        _properties.List(_properties.String()),
        'status_info',
        serializable=False
    )
    active = _properties.Boolean('active', default=True)

    # NOTE: These could go here or in _post_dump - it's unclear which is better right now
    module_type = _properties.String('module_type', default='PREDICTOR')
    schema_id = _properties.UUID('schema_id', default=UUID('43c61ad4-7e33-45d0-a3de-504acb4e0737'))

    def __init__(self,
                 name: str,
                 description: str,
                 predictors: List[Union[UUID, Predictor]],
                 session: Optional[Session] = None,
                 report: Optional[Report] = None,
                 active: bool = True):
        self.name: str = name
        self.description: str = description
        self.predictors: List[Union[UUID, Predictor]] = predictors
        self.session: Optional[Session] = session
        self.report: Optional[Report] = report
        self.active: bool = active

    def _post_dump(self, data: dict) -> dict:
        data['display_name'] = data['config']['name']
        for i, predictor in enumerate(data['config']['predictors']):
            if isinstance(predictor, dict):
                # embedded predictors are not modules, so only serialize their config
                data['config']['predictors'][i] = predictor['config']
        return data

    @classmethod
    def _pre_build(cls, data: dict) -> dict:
        for i, predictor in enumerate(data['config']['predictors']):
            if isinstance(predictor, dict):
                data['config']['predictors'][i] = \
                    GraphPredictor.stuff_predictor_into_envelope(predictor)
        return data

    @staticmethod
    def stuff_predictor_into_envelope(predictor: dict) -> dict:
        """Insert a serialized embedded predictor into a module envelope, to facilitate deser."""
        return dict(
            module_type='PREDICTOR',
            config=predictor,
            active=False,
            schema_id='43c61ad4-7e33-45d0-a3de-504acb4e0737'  # TODO: what should this be?
        )

    def __str__(self):
        return '<GraphPredictor {!r}>'.format(self.name)


class ExpressionPredictor(Serializable['ExpressionPredictor'], Predictor):
    """[ALPHA] A predictor interface that allows calculator expressions.

    Parameters
    ----------
    name: str
        name of the configuration
    description: str
        the description of the predictor
    expression: str
        the expression that uses the aliased values
    output: Descriptor
        the Descriptor that represents the output relation
    aliases: dict
        a mapping from expression argument to descriptor key

    """

    uid = _properties.Optional(_properties.UUID, 'id', serializable=False)
    name = _properties.String('config.name')
    description = _properties.String('config.description')
    expression = _properties.String('config.expression')
    output = _properties.Object(Descriptor, 'config.output')
    aliases = _properties.Mapping(_properties.String, _properties.String, 'config.aliases')
    typ = _properties.String('config.type', default='Expression', deserializable=False)
    status = _properties.Optional(_properties.String(), 'status', serializable=False)
    status_info = _properties.Optional(
        _properties.List(_properties.String()),
        'status_info',
        serializable=False
    )
    active = _properties.Boolean('active', default=True)

    # NOTE: These could go here or in _post_dump - it's unclear which is better right now
    module_type = _properties.String('module_type', default='PREDICTOR')
    schema_id = _properties.UUID('schema_id', default=UUID('866e72a6-0a01-4c5f-8c35-146eb2540166'))

    def __init__(self,
                 name: str,
                 description: str,
                 expression: str,
                 output: Descriptor,
                 aliases: dict,
                 session: Optional[Session] = None,
                 report: Optional[Report] = None,
                 active: bool = True):
        self.name: str = name
        self.description: str = description
        self.expression: str = expression
        self.output: Descriptor = output
        self.aliases: dict = aliases
        self.session: Optional[Session] = session
        self.report: Optional[Report] = report
        self.active: bool = active

    def _post_dump(self, data: dict) -> dict:
        data['display_name'] = data['config']['name']
        return data

    def __str__(self):
        return '<ExpressionPredictor {!r}>'.format(self.name)

    def post_build(self, project_id: UUID, data: dict):
        """Creates the predictor report object."""
        self.report = ReportResource(project_id, self.session).get(data['id'])


<<<<<<< HEAD
class IngredientsToSimpleMixturePredictor(
        Serializable['IngredientsToSimpleMixturePredictor'], Predictor):
    """[ALPHA] A predictor interface that constructs a simple mixture from ingredient quantities.

    Parameters
    ----------
    name: str
        name of the configuration
    description: str
        description of the predictor
    output: FormulationDescriptor
        descriptor that represents the output formulation
    id_to_quantity: Dict[str, RealDescriptor]
        Map from ingredient identifier to the descriptor that represents its quantity,
        e.g. ``{'water': RealDescriptor('water quantity', 0, 1)}``
    labels: Dict[str, List[str]]
        Map from each label to all ingredients assigned that label, when present in a mixture,
        e.g. ``{'solvent': ['water']}``

    """

    uid = _properties.Optional(_properties.UUID, 'id', serializable=False)
    name = _properties.String('config.name')
    description = _properties.String('config.description')
    output = _properties.Object(FormulationDescriptor, 'config.output')
    id_to_quantity = _properties.Mapping(_properties.String, _properties.Object(RealDescriptor),
                                         'config.id_to_quantity')
    labels = _properties.Mapping(_properties.String, _properties.List(_properties.String),
                                 'config.labels')
    typ = _properties.String('config.type', default='IngredientsToSimpleMixture',
                             deserializable=False)
    status = _properties.Optional(_properties.String(), 'status', serializable=False)
    status_info = _properties.Optional(
        _properties.List(_properties.String()),
        'status_info',
        serializable=False
    )
    active = _properties.Boolean('active', default=True)

    # NOTE: These could go here or in _post_dump - it's unclear which is better right now
    module_type = _properties.String('module_type', default='PREDICTOR')
    schema_id = _properties.UUID('schema_id', default=UUID('873e4541-da8a-4698-a981-732c0c729c3d'))

    def __init__(self,
                 name: str,
                 description: str,
                 output: FormulationDescriptor,
                 id_to_quantity: Dict[str, RealDescriptor],
                 labels: Dict[str, List[str]],
                 session: Optional[Session] = None,
                 report: Optional[Report] = None,
                 active: bool = True):
        self.name: str = name
        self.description: str = description
        self.output: FormulationDescriptor = output
        self.id_to_quantity: Dict[str, RealDescriptor] = id_to_quantity
        self.labels: Dict[str, List[str]] = labels
        self.session: Optional[Session] = session
        self.report: Optional[Report] = report
        self.active: bool = active

    def _post_dump(self, data: dict) -> dict:
        data['display_name'] = data['config']['name']
        return data

    def __str__(self):
        return '<IngredientsToSimpleMixturePredictor {!r}>'.format(self.name)

    def post_build(self, project_id: UUID, data: dict):
        """Creates the predictor report object."""
        self.report = ReportResource(project_id, self.session).get(data['id'])


class GeneralizedMeanPropertyPredictor(
        Serializable['GeneralizedMeanPropertyPredictor'], Predictor):
    """[ALPHA] A predictor interface that computes generalized mean component properties.
=======
class MolecularStructureFeaturizer(Serializable['MolecularStructureFeaturizer'], Predictor):
    """
    [ALPHA] A "batteries-included" featurizer for organic molecules. Powered by CDK.
>>>>>>> 3686fb0e

    Parameters
    ----------
    name: str
        name of the configuration
    description: str
<<<<<<< HEAD
        description of the predictor
    input_descriptor: FormulationDescriptor
        descriptor that represents the input formulation
    properties: List[str]
        List of component properties to featurize
    p: float
        Power of the generalized mean
    impute_properties: bool
        Whether to impute missing ingredient properties.
        If ``False`` an error is thrown when a missing ingredient property is encountered.
        If ``True`` and no ``default_properties`` are specified, then the average over the
        entire dataset is used.
        If ``True`` and a default is specified in ``default_properties``, then the specified
        default is used in place of missing values.
    training_data: DataSource
        Source of the training data, which can be either a CSV or an Ara table
    label: Optional[str]
        Optional label
    default_properties: Optional[Dict[str, float]]
        Default values to use for imputed properties.
        Defaults are specified as a map from descriptor key to its default value.
        If not specified and ``impute_properties == True`` the average over the entire dataset
        will be used to fill in missing values. Any specified defaults will be used in place of
        the average over the dataset. ``impute_properties`` must be ``True`` if
        ``default_properties`` are provided.

    """

    uid = _properties.Optional(_properties.UUID, 'id', serializable=False)
    name = _properties.String('config.name')
    description = _properties.String('config.description')
    input_descriptor = _properties.Object(FormulationDescriptor, 'config.input')
    properties = _properties.List(_properties.String, 'config.properties')
    p = _properties.Float('config.p')
    training_data = _properties.Object(DataSource, 'config.training_data')
    impute_properties = _properties.Boolean('config.impute_properties')
    default_properties = _properties.Optional(
        _properties.Mapping(_properties.String, _properties.Float), 'config.default_properties')
    label = _properties.Optional(_properties.String, 'config.label')
    typ = _properties.String('config.type', default='GeneralizedMeanProperty',
                             deserializable=False)
    status = _properties.Optional(_properties.String, 'status', serializable=False)
    status_info = _properties.Optional(
        _properties.List(_properties.String),
        'status_info',
        serializable=False
    )
    active = _properties.Boolean('active', default=True)

    # NOTE: These could go here or in _post_dump - it's unclear which is better right now
    module_type = _properties.String('module_type', default='PREDICTOR')
    schema_id = _properties.UUID('schema_id', default=UUID('29e53222-3217-4f81-b3b8-4197a8211ade'))
=======
        the description of the predictor
    descriptor: MolecularStructureDescriptor
        the descriptor to featurize
    features: List[str]
        the list of features to compute (first 3 are aliases for feature sets).
        Valid values include:
        - all (alias for all below)
        - standard (alias for AcidGroupCount, AtomicPolarizability, MassAutocorr,
        PolarizabilityAutocorr, HBondAcceptorCount, BondCount, and AtomCount)
        - expensive (alias for WeightedPath, ChiChain, ChiCluster, ChiPathCluster, and ChiPath)
        - TopologicalSurfaceArea `CDK Link<https://cdk.github.io/cdk/1.5/docs/api/org/openscience/cdk/qsar/descriptors/molecular/FractionalPSADescriptor.html>`
        - EccentricConnectivityIndex `CDK Link<http://cdk.github.io/cdk/2.2/docs/api/org/openscience/cdk/qsar/descriptors/molecular/EccentricConnectivityIndexDescriptor.html>`
        - KappaShapeIndices `CDK Link<https://cdk.github.io/cdk/1.5/docs/api/org/openscience/cdk/qsar/descriptors/molecular/KappaShapeIndicesDescriptor.html>`
        - RuleOfFive `CDK Link<https://cdk.github.io/cdk/1.5/docs/api/org/openscience/cdk/qsar/descriptors/molecular/RuleOfFiveDescriptor.html>`
        - ALOGP `CDK Link<http://cdk.github.io/cdk/1.4/docs/api/org/openscience/cdk/qsar/descriptors/molecular/ALOGPDescriptor.html>`
        - PolarizabilityAutocorr `CDK Link<https://cdk.github.io/cdk/1.5/docs/api/org/openscience/cdk/qsar/descriptors/molecular/AutocorrelationDescriptorPolarizability.html>`
        - BondCount `CDK Link<https://cdk.github.io/cdk/1.5/docs/api/org/openscience/cdk/AtomContainer.html>`
        - VertexAdjacencyMagnitude `CDK Link<https://cdk.github.io/cdk/1.5/docs/api/org/openscience/cdk/qsar/descriptors/molecular/VAdjMaDescriptor.html>`
        - ZagrebIndex `CDK Link<http://cdk.github.io/cdk/latest/docs/api/org/openscience/cdk/qsar/descriptors/molecular/ZagrebIndexDescriptor.html>`
        - HBondDonorCount `CDK Link<http://cdk.github.io/cdk/2.2/docs/api/org/openscience/cdk/qsar/descriptors/molecular/HBondDonorCountDescriptor.html>`
        - ChiPathCluster `CDK Link<http://cdk.github.io/cdk/2.2/docs/api/org/openscience/cdk/qsar/descriptors/molecular/ChiPathClusterDescriptor.html>`
        - MannholdLogP `CDK Link<https://cdk.github.io/cdk/1.5/docs/api/org/openscience/cdk/qsar/descriptors/molecular/MannholdLogPDescriptor.html>`
        - AtomCount `CDK Link<https://cdk.github.io/cdk/1.5/docs/api/org/openscience/cdk/AtomContainer.html>`
        - AromaticAtomCount `CDK Link<https://cdk.github.io/cdk/1.5/docs/api/org/openscience/cdk/qsar/descriptors/molecular/AromaticAtomsCountDescriptor.html>`
        - LargestPiSystem `CDK Link<http://cdk.github.io/cdk/2.2/docs/api/org/openscience/cdk/qsar/descriptors/molecular/LargestPiSystemDescriptor.html>`
        - HybridizationRatioDescriptor `CDK Link<https://cdk.github.io/cdk/1.5/docs/api/org/openscience/cdk/qsar/descriptors/molecular/HybridizationRatioDescriptor.html>`
        - LargestChain `CDK Link<https://cdk.github.io/cdk/1.5/docs/api/org/openscience/cdk/qsar/descriptors/molecular/LargestChainDescriptor.html>`
        - MDE `CDK Link<https://cdk.github.io/cdk/1.5/docs/api/org/openscience/cdk/qsar/descriptors/molecular/MDEDescriptor.html>`
        - Weight `CDK Link<https://cdk.github.io/cdk/1.5/docs/api/org/openscience/cdk/qsar/descriptors/molecular/WeightDescriptor.html>`
        - FMF `CDK Link<https://cdk.github.io/cdk/1.5/docs/api/org/openscience/cdk/qsar/descriptors/molecular/FMFDescriptor.html>`
        - AtomicPolarizability `CDK Link<https://cdk.github.io/cdk/1.5/docs/api/org/openscience/cdk/charges/Polarizability.html>`
        - CarbonTypes `CDK Link<https://cdk.github.io/cdk/1.5/docs/api/org/openscience/cdk/qsar/descriptors/molecular/CarbonTypesDescriptor.html>`
        - PetitjeanNumber `CDK Link<http://cdk.github.io/cdk/latest/docs/api/org/openscience/cdk/qsar/descriptors/molecular/PetitjeanNumberDescriptor.html>`
        - HBondAcceptorCount `CDK Link<http://cdk.github.io/cdk/latest/docs/api/org/openscience/cdk/qsar/descriptors/molecular/HBondAcceptorCountDescriptor.html>`
        - RotatableBondsCount `CDK Link<https://cdk.github.io/cdk/1.5/docs/api/org/openscience/cdk/qsar/descriptors/molecular/RotatableBondsCountDescriptor.html>`
        - WeightedPath `CDK Link<https://cdk.github.io/cdk/1.5/docs/api/org/openscience/cdk/qsar/descriptors/molecular/WeightedPathDescriptor.html>`
        - AromaticBondCount `CDK Link<http://cdk.github.io/cdk/2.2/docs/api/org/openscience/cdk/aromaticity/Aromaticity.html>`
        - XLogP `CDK Link<https://cdk.github.io/cdk/1.5/docs/api/org/openscience/cdk/qsar/descriptors/molecular/XLogPDescriptor.html>`
        - ChiPath `CDK Link<https://cdk.github.io/cdk/1.5/docs/api/org/openscience/cdk/qsar/descriptors/molecular/ChiPathDescriptor.html>`
        - FragmentComplexity `CDK Link<https://cdk.github.io/cdk/1.5/docs/api/org/openscience/cdk/qsar/descriptors/molecular/FragmentComplexityDescriptor.html>`
        - ChiChain `CDK Link<http://cdk.github.io/cdk/2.2/docs/api/org/openscience/cdk/qsar/descriptors/molecular/ChiChainDescriptor.html>`
        - KierHallSmarts `CDK Link<https://cdk.github.io/cdk/1.5/docs/api/org/openscience/cdk/qsar/descriptors/molecular/KierHallSmartsDescriptor.html>`
        - MassAutocorr `CDK Link<http://cdk.github.io/cdk/2.2/docs/api/org/openscience/cdk/qsar/descriptors/molecular/AutocorrelationDescriptorMass.html>`
        - AcidGroupCount `CDK Link<https://cdk.github.io/cdk/1.5/docs/api/org/openscience/cdk/qsar/descriptors/molecular/AcidicGroupCountDescriptor.html>`
        - BPol `CDK Link<https://cdk.github.io/cdk/1.5/docs/api/org/openscience/cdk/qsar/descriptors/molecular/BPolDescriptor.html>`
        - WienerNumbers `CDK Link<https://cdk.github.io/cdk/1.5/docs/api/org/openscience/cdk/qsar/descriptors/molecular/WienerNumbersDescriptor.html>`
        - ChiCluster `CDK Link<https://cdk.github.io/cdk/1.5/docs/api/org/openscience/cdk/qsar/descriptors/molecular/ChiClusterDescriptor.html>`
        - BasicGroupCount `CDK Link<https://cdk.github.io/cdk/1.5/docs/api/org/openscience/cdk/qsar/descriptors/molecular/BasicGroupCountDescriptor.html>`
    excludes: List[str]
        list of features to exclude (accepts same set of values as features). The final set
        of outputs generated by the predictor is set(features) - set(excludes).

    """

    uid = properties.Optional(properties.UUID, 'id', serializable=False)
    name = properties.String('config.name')
    description = properties.String('config.description')
    descriptor = properties.Object(Descriptor, 'config.descriptor')
    features = properties.List(properties.String, 'config.features')
    excludes = properties.List(properties.String, 'config.excludes')
    typ = properties.String('config.type', default='MoleculeFeaturizer', deserializable=False)
    status = properties.Optional(properties.String(), 'status', serializable=False)
    status_info = properties.Optional(
        properties.List(properties.String()),
        'status_info',
        serializable=False
    )
    active = properties.Boolean('active', default=True)

    # NOTE: These could go here or in _post_dump - it's unclear which is better right now
    module_type = properties.String('module_type', default='PREDICTOR')
    schema_id = properties.UUID('schema_id', default=UUID('24183b2f-848c-46fa-8640-21b7743e38a3'))
>>>>>>> 3686fb0e

    def __init__(self,
                 name: str,
                 description: str,
<<<<<<< HEAD
                 input_descriptor: FormulationDescriptor,
                 properties: List[str],
                 p: float,
                 training_data: DataSource,
                 impute_properties: bool,
                 default_properties: Optional[Dict[str, float]] = None,
                 label: Optional[str] = None,
=======
                 descriptor: MolecularStructureDescriptor,
                 features: List[str] = ["standard"],
                 excludes: List[str] = [],
>>>>>>> 3686fb0e
                 session: Optional[Session] = None,
                 report: Optional[Report] = None,
                 active: bool = True):
        self.name: str = name
        self.description: str = description
<<<<<<< HEAD
        self.input_descriptor: FormulationDescriptor = input_descriptor
        self.properties: List[str] = properties
        self.p: float = p
        self.training_data = training_data
        self.impute_properties: bool = impute_properties
        self.default_properties: Optional[Dict[str, float]] = default_properties
        self.label: Optional[str] = label
=======
        self.descriptor = descriptor
        self.features = features
        self.excludes = excludes
>>>>>>> 3686fb0e
        self.session: Optional[Session] = session
        self.report: Optional[Report] = report
        self.active: bool = active

    def _post_dump(self, data: dict) -> dict:
        data['display_name'] = data['config']['name']
        return data

    def __str__(self):
<<<<<<< HEAD
        return '<GeneralizedMeanPropertyPredictor {!r}>'.format(self.name)
=======
        return '<MolecularStructureFeaturizer {!r}>'.format(self.name)
>>>>>>> 3686fb0e

    def post_build(self, project_id: UUID, data: dict):
        """Creates the predictor report object."""
        self.report = ReportResource(project_id, self.session).get(data['id'])<|MERGE_RESOLUTION|>--- conflicted
+++ resolved
@@ -1,36 +1,27 @@
 """Tools for working with Predictors."""
-<<<<<<< HEAD
+# flake8: noqa
+from typing import List, Optional, Type, Union
 from abc import abstractmethod
 from typing import Dict, List, Optional, Type, Union
-=======
-# flake8: noqa
-from typing import List, Optional, Type, Union
->>>>>>> 3686fb0e
 from uuid import UUID
 
 from citrine._serialization import properties as _properties
 from citrine._serialization.serializable import Serializable
 from citrine._session import Session
 from citrine.informatics.data_sources import DataSource
-<<<<<<< HEAD
 from citrine.informatics.descriptors import Descriptor, FormulationDescriptor, RealDescriptor
-=======
 from citrine.informatics.descriptors import Descriptor, MolecularStructureDescriptor
->>>>>>> 3686fb0e
 from citrine.informatics.reports import Report
 from citrine.resources.report import ReportResource
 from citrine.informatics.modules import Module
 
-<<<<<<< HEAD
-__all__ = ['ExpressionPredictor', 'GraphPredictor', 'IngredientsToSimpleMixturePredictor',
-           'Predictor', 'SimpleMLPredictor', 'GeneralizedMeanPropertyPredictor']
-=======
 __all__ = ['ExpressionPredictor',
            'GraphPredictor',
+           'IngredientsToSimpleMixturePredictor',
            'Predictor',
            'SimpleMLPredictor',
-           'MolecularStructureFeaturizer']
->>>>>>> 3686fb0e
+           'MolecularStructureFeaturizer',
+           'GeneralizedMeanPropertyPredictor']
 
 
 class Predictor(Module):
@@ -54,12 +45,9 @@
             "Simple": SimpleMLPredictor,
             "Graph": GraphPredictor,
             "Expression": ExpressionPredictor,
-<<<<<<< HEAD
+            "MoleculeFeaturizer": MolecularStructureFeaturizer,
             "IngredientsToSimpleMixture": IngredientsToSimpleMixturePredictor,
             "GeneralizedMeanProperty": GeneralizedMeanPropertyPredictor,
-=======
-            "MoleculeFeaturizer": MolecularStructureFeaturizer,
->>>>>>> 3686fb0e
         }
         typ = type_dict.get(data['config']['type'])
 
@@ -289,148 +277,15 @@
         self.report = ReportResource(project_id, self.session).get(data['id'])
 
 
-<<<<<<< HEAD
-class IngredientsToSimpleMixturePredictor(
-        Serializable['IngredientsToSimpleMixturePredictor'], Predictor):
-    """[ALPHA] A predictor interface that constructs a simple mixture from ingredient quantities.
+class MolecularStructureFeaturizer(Serializable['MolecularStructureFeaturizer'], Predictor):
+    """
+    [ALPHA] A "batteries-included" featurizer for organic molecules. Powered by CDK.
 
     Parameters
     ----------
     name: str
         name of the configuration
     description: str
-        description of the predictor
-    output: FormulationDescriptor
-        descriptor that represents the output formulation
-    id_to_quantity: Dict[str, RealDescriptor]
-        Map from ingredient identifier to the descriptor that represents its quantity,
-        e.g. ``{'water': RealDescriptor('water quantity', 0, 1)}``
-    labels: Dict[str, List[str]]
-        Map from each label to all ingredients assigned that label, when present in a mixture,
-        e.g. ``{'solvent': ['water']}``
-
-    """
-
-    uid = _properties.Optional(_properties.UUID, 'id', serializable=False)
-    name = _properties.String('config.name')
-    description = _properties.String('config.description')
-    output = _properties.Object(FormulationDescriptor, 'config.output')
-    id_to_quantity = _properties.Mapping(_properties.String, _properties.Object(RealDescriptor),
-                                         'config.id_to_quantity')
-    labels = _properties.Mapping(_properties.String, _properties.List(_properties.String),
-                                 'config.labels')
-    typ = _properties.String('config.type', default='IngredientsToSimpleMixture',
-                             deserializable=False)
-    status = _properties.Optional(_properties.String(), 'status', serializable=False)
-    status_info = _properties.Optional(
-        _properties.List(_properties.String()),
-        'status_info',
-        serializable=False
-    )
-    active = _properties.Boolean('active', default=True)
-
-    # NOTE: These could go here or in _post_dump - it's unclear which is better right now
-    module_type = _properties.String('module_type', default='PREDICTOR')
-    schema_id = _properties.UUID('schema_id', default=UUID('873e4541-da8a-4698-a981-732c0c729c3d'))
-
-    def __init__(self,
-                 name: str,
-                 description: str,
-                 output: FormulationDescriptor,
-                 id_to_quantity: Dict[str, RealDescriptor],
-                 labels: Dict[str, List[str]],
-                 session: Optional[Session] = None,
-                 report: Optional[Report] = None,
-                 active: bool = True):
-        self.name: str = name
-        self.description: str = description
-        self.output: FormulationDescriptor = output
-        self.id_to_quantity: Dict[str, RealDescriptor] = id_to_quantity
-        self.labels: Dict[str, List[str]] = labels
-        self.session: Optional[Session] = session
-        self.report: Optional[Report] = report
-        self.active: bool = active
-
-    def _post_dump(self, data: dict) -> dict:
-        data['display_name'] = data['config']['name']
-        return data
-
-    def __str__(self):
-        return '<IngredientsToSimpleMixturePredictor {!r}>'.format(self.name)
-
-    def post_build(self, project_id: UUID, data: dict):
-        """Creates the predictor report object."""
-        self.report = ReportResource(project_id, self.session).get(data['id'])
-
-
-class GeneralizedMeanPropertyPredictor(
-        Serializable['GeneralizedMeanPropertyPredictor'], Predictor):
-    """[ALPHA] A predictor interface that computes generalized mean component properties.
-=======
-class MolecularStructureFeaturizer(Serializable['MolecularStructureFeaturizer'], Predictor):
-    """
-    [ALPHA] A "batteries-included" featurizer for organic molecules. Powered by CDK.
->>>>>>> 3686fb0e
-
-    Parameters
-    ----------
-    name: str
-        name of the configuration
-    description: str
-<<<<<<< HEAD
-        description of the predictor
-    input_descriptor: FormulationDescriptor
-        descriptor that represents the input formulation
-    properties: List[str]
-        List of component properties to featurize
-    p: float
-        Power of the generalized mean
-    impute_properties: bool
-        Whether to impute missing ingredient properties.
-        If ``False`` an error is thrown when a missing ingredient property is encountered.
-        If ``True`` and no ``default_properties`` are specified, then the average over the
-        entire dataset is used.
-        If ``True`` and a default is specified in ``default_properties``, then the specified
-        default is used in place of missing values.
-    training_data: DataSource
-        Source of the training data, which can be either a CSV or an Ara table
-    label: Optional[str]
-        Optional label
-    default_properties: Optional[Dict[str, float]]
-        Default values to use for imputed properties.
-        Defaults are specified as a map from descriptor key to its default value.
-        If not specified and ``impute_properties == True`` the average over the entire dataset
-        will be used to fill in missing values. Any specified defaults will be used in place of
-        the average over the dataset. ``impute_properties`` must be ``True`` if
-        ``default_properties`` are provided.
-
-    """
-
-    uid = _properties.Optional(_properties.UUID, 'id', serializable=False)
-    name = _properties.String('config.name')
-    description = _properties.String('config.description')
-    input_descriptor = _properties.Object(FormulationDescriptor, 'config.input')
-    properties = _properties.List(_properties.String, 'config.properties')
-    p = _properties.Float('config.p')
-    training_data = _properties.Object(DataSource, 'config.training_data')
-    impute_properties = _properties.Boolean('config.impute_properties')
-    default_properties = _properties.Optional(
-        _properties.Mapping(_properties.String, _properties.Float), 'config.default_properties')
-    label = _properties.Optional(_properties.String, 'config.label')
-    typ = _properties.String('config.type', default='GeneralizedMeanProperty',
-                             deserializable=False)
-    status = _properties.Optional(_properties.String, 'status', serializable=False)
-    status_info = _properties.Optional(
-        _properties.List(_properties.String),
-        'status_info',
-        serializable=False
-    )
-    active = _properties.Boolean('active', default=True)
-
-    # NOTE: These could go here or in _post_dump - it's unclear which is better right now
-    module_type = _properties.String('module_type', default='PREDICTOR')
-    schema_id = _properties.UUID('schema_id', default=UUID('29e53222-3217-4f81-b3b8-4197a8211ade'))
-=======
         the description of the predictor
     descriptor: MolecularStructureDescriptor
         the descriptor to featurize
@@ -485,30 +340,193 @@
 
     """
 
-    uid = properties.Optional(properties.UUID, 'id', serializable=False)
-    name = properties.String('config.name')
-    description = properties.String('config.description')
-    descriptor = properties.Object(Descriptor, 'config.descriptor')
-    features = properties.List(properties.String, 'config.features')
-    excludes = properties.List(properties.String, 'config.excludes')
-    typ = properties.String('config.type', default='MoleculeFeaturizer', deserializable=False)
-    status = properties.Optional(properties.String(), 'status', serializable=False)
-    status_info = properties.Optional(
-        properties.List(properties.String()),
+    uid = _properties.Optional(_properties.UUID, 'id', serializable=False)
+    name = _properties.String('config.name')
+    description = _properties.String('config.description')
+    descriptor = _properties.Object(Descriptor, 'config.descriptor')
+    features = _properties.List(_properties.String, 'config.features')
+    excludes = _properties.List(_properties.String, 'config.excludes')
+    typ = _properties.String('config.type', default='MoleculeFeaturizer', deserializable=False)
+    status = _properties.Optional(_properties.String, 'status', serializable=False)
+    status_info = _properties.Optional(
+        _properties.List(_properties.String),
         'status_info',
         serializable=False
     )
-    active = properties.Boolean('active', default=True)
+    active = _properties.Boolean('active', default=True)
 
     # NOTE: These could go here or in _post_dump - it's unclear which is better right now
-    module_type = properties.String('module_type', default='PREDICTOR')
-    schema_id = properties.UUID('schema_id', default=UUID('24183b2f-848c-46fa-8640-21b7743e38a3'))
->>>>>>> 3686fb0e
+    module_type = _properties.String('module_type', default='PREDICTOR')
+    schema_id = _properties.UUID('schema_id', default=UUID('24183b2f-848c-46fa-8640-21b7743e38a3'))
 
     def __init__(self,
                  name: str,
                  description: str,
-<<<<<<< HEAD
+                 descriptor: MolecularStructureDescriptor,
+                 features: List[str] = ["standard"],
+                 excludes: List[str] = [],
+                 session: Optional[Session] = None,
+                 report: Optional[Report] = None,
+                 active: bool = True):
+        self.name: str = name
+        self.description: str = description
+        self.descriptor = descriptor
+        self.features = features
+        self.excludes = excludes
+        self.session: Optional[Session] = session
+        self.report: Optional[Report] = report
+        self.active: bool = active
+
+    def _post_dump(self, data: dict) -> dict:
+        data['display_name'] = data['config']['name']
+        return data
+
+    def __str__(self):
+        return '<MolecularStructureFeaturizer {!r}>'.format(self.name)
+
+    def post_build(self, project_id: UUID, data: dict):
+        """Creates the predictor report object."""
+        self.report = ReportResource(project_id, self.session).get(data['id'])
+
+
+class IngredientsToSimpleMixturePredictor(
+        Serializable['IngredientsToSimpleMixturePredictor'], Predictor):
+    """[ALPHA] A predictor interface that constructs a simple mixture from ingredient quantities.
+
+    Parameters
+    ----------
+    name: str
+        name of the configuration
+    description: str
+        description of the predictor
+    output: FormulationDescriptor
+        descriptor that represents the output formulation
+    id_to_quantity: Dict[str, RealDescriptor]
+        Map from ingredient identifier to the descriptor that represents its quantity,
+        e.g. ``{'water': RealDescriptor('water quantity', 0, 1)}``
+    labels: Dict[str, List[str]]
+        Map from each label to all ingredients assigned that label, when present in a mixture,
+        e.g. ``{'solvent': ['water']}``
+
+    """
+
+    uid = _properties.Optional(_properties.UUID, 'id', serializable=False)
+    name = _properties.String('config.name')
+    description = _properties.String('config.description')
+    output = _properties.Object(FormulationDescriptor, 'config.output')
+    id_to_quantity = _properties.Mapping(_properties.String, _properties.Object(RealDescriptor),
+                                         'config.id_to_quantity')
+    labels = _properties.Mapping(_properties.String, _properties.List(_properties.String),
+                                 'config.labels')
+    typ = _properties.String('config.type', default='IngredientsToSimpleMixture',
+                             deserializable=False)
+    status = _properties.Optional(_properties.String(), 'status', serializable=False)
+    status_info = _properties.Optional(
+        _properties.List(_properties.String()),
+        'status_info',
+        serializable=False
+    )
+    active = _properties.Boolean('active', default=True)
+
+    # NOTE: These could go here or in _post_dump - it's unclear which is better right now
+    module_type = _properties.String('module_type', default='PREDICTOR')
+    schema_id = _properties.UUID('schema_id', default=UUID('873e4541-da8a-4698-a981-732c0c729c3d'))
+
+    def __init__(self,
+                 name: str,
+                 description: str,
+                 output: FormulationDescriptor,
+                 id_to_quantity: Dict[str, RealDescriptor],
+                 labels: Dict[str, List[str]],
+                 session: Optional[Session] = None,
+                 report: Optional[Report] = None,
+                 active: bool = True):
+        self.name: str = name
+        self.description: str = description
+        self.output: FormulationDescriptor = output
+        self.id_to_quantity: Dict[str, RealDescriptor] = id_to_quantity
+        self.labels: Dict[str, List[str]] = labels
+        self.session: Optional[Session] = session
+        self.report: Optional[Report] = report
+        self.active: bool = active
+
+    def _post_dump(self, data: dict) -> dict:
+        data['display_name'] = data['config']['name']
+        return data
+
+    def __str__(self):
+        return '<IngredientsToSimpleMixturePredictor {!r}>'.format(self.name)
+
+    def post_build(self, project_id: UUID, data: dict):
+        """Creates the predictor report object."""
+        self.report = ReportResource(project_id, self.session).get(data['id'])
+
+
+class GeneralizedMeanPropertyPredictor(
+        Serializable['GeneralizedMeanPropertyPredictor'], Predictor):
+    """[ALPHA] A predictor interface that computes generalized mean component properties.
+
+    Parameters
+    ----------
+    name: str
+        name of the configuration
+    description: str
+        description of the predictor
+    input_descriptor: FormulationDescriptor
+        descriptor that represents the input formulation
+    properties: List[str]
+        List of component properties to featurize
+    p: float
+        Power of the generalized mean
+    impute_properties: bool
+        Whether to impute missing ingredient properties.
+        If ``False`` an error is thrown when a missing ingredient property is encountered.
+        If ``True`` and no ``default_properties`` are specified, then the average over the
+        entire dataset is used.
+        If ``True`` and a default is specified in ``default_properties``, then the specified
+        default is used in place of missing values.
+    training_data: DataSource
+        Source of the training data, which can be either a CSV or an Ara table
+    label: Optional[str]
+        Optional label
+    default_properties: Optional[Dict[str, float]]
+        Default values to use for imputed properties.
+        Defaults are specified as a map from descriptor key to its default value.
+        If not specified and ``impute_properties == True`` the average over the entire dataset
+        will be used to fill in missing values. Any specified defaults will be used in place of
+        the average over the dataset. ``impute_properties`` must be ``True`` if
+        ``default_properties`` are provided.
+
+    """
+
+    uid = _properties.Optional(_properties.UUID, 'id', serializable=False)
+    name = _properties.String('config.name')
+    description = _properties.String('config.description')
+    input_descriptor = _properties.Object(FormulationDescriptor, 'config.input')
+    properties = _properties.List(_properties.String, 'config.properties')
+    p = _properties.Float('config.p')
+    training_data = _properties.Object(DataSource, 'config.training_data')
+    impute_properties = _properties.Boolean('config.impute_properties')
+    default_properties = _properties.Optional(
+        _properties.Mapping(_properties.String, _properties.Float), 'config.default_properties')
+    label = _properties.Optional(_properties.String, 'config.label')
+    typ = _properties.String('config.type', default='GeneralizedMeanProperty',
+                             deserializable=False)
+    status = _properties.Optional(_properties.String, 'status', serializable=False)
+    status_info = _properties.Optional(
+        _properties.List(_properties.String),
+        'status_info',
+        serializable=False
+    )
+    active = _properties.Boolean('active', default=True)
+
+    # NOTE: These could go here or in _post_dump - it's unclear which is better right now
+    module_type = _properties.String('module_type', default='PREDICTOR')
+    schema_id = _properties.UUID('schema_id', default=UUID('29e53222-3217-4f81-b3b8-4197a8211ade'))
+
+    def __init__(self,
+                 name: str,
+                 description: str,
                  input_descriptor: FormulationDescriptor,
                  properties: List[str],
                  p: float,
@@ -516,17 +534,11 @@
                  impute_properties: bool,
                  default_properties: Optional[Dict[str, float]] = None,
                  label: Optional[str] = None,
-=======
-                 descriptor: MolecularStructureDescriptor,
-                 features: List[str] = ["standard"],
-                 excludes: List[str] = [],
->>>>>>> 3686fb0e
                  session: Optional[Session] = None,
                  report: Optional[Report] = None,
                  active: bool = True):
         self.name: str = name
         self.description: str = description
-<<<<<<< HEAD
         self.input_descriptor: FormulationDescriptor = input_descriptor
         self.properties: List[str] = properties
         self.p: float = p
@@ -534,11 +546,6 @@
         self.impute_properties: bool = impute_properties
         self.default_properties: Optional[Dict[str, float]] = default_properties
         self.label: Optional[str] = label
-=======
-        self.descriptor = descriptor
-        self.features = features
-        self.excludes = excludes
->>>>>>> 3686fb0e
         self.session: Optional[Session] = session
         self.report: Optional[Report] = report
         self.active: bool = active
@@ -548,11 +555,7 @@
         return data
 
     def __str__(self):
-<<<<<<< HEAD
         return '<GeneralizedMeanPropertyPredictor {!r}>'.format(self.name)
-=======
-        return '<MolecularStructureFeaturizer {!r}>'.format(self.name)
->>>>>>> 3686fb0e
 
     def post_build(self, project_id: UUID, data: dict):
         """Creates the predictor report object."""
