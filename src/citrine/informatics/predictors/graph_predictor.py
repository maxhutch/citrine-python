from typing import List, Optional, Union
from uuid import UUID

from citrine._rest.resource import Resource, ResourceTypeEnum
from citrine._serialization import properties as _properties
from citrine.informatics.data_sources import DataSource
from citrine.informatics.predictors import Predictor
from citrine._rest.ai_resource_metadata import AIResourceMetadata

__all__ = ['GraphPredictor']


class GraphPredictor(Resource['GraphPredictor'], Predictor, AIResourceMetadata):
    """A predictor interface that stitches other predictors together.

    Parameters
    ----------
    name: str
        name of the configuration
    description: str
        the description of the predictor
    predictors: List[Union[UUID, Predictor]]
        the list of predictors to use in the graph, either UUIDs or serialized predictors
    training_data: Optional[List[DataSource]]
        Optional sources of training data shared by all predictors in the graph.
        Training data provided by this graph predictor does not need to be specified as part of the
        configuration of sub-predictors. Shared training data and any training data specified
        by a sub-predictor will be combined into a flattened list and de-duplicated
        by uid and identifiers. De-duplication is performed if a uid or identifier is shared
        between two or more rows. The content of a de-duplicated row will contain the union of
        data across all rows that share the same uid or at least 1 identifier.

    """

    _resource_type = ResourceTypeEnum.MODULE

    predictors = _properties.List(_properties.Union(
        [_properties.UUID, _properties.Object(Predictor)]), 'config.predictors')
    # the default seems to be defined in instances, not the class itself
    # this is tested in test_graph_default_training_data
    training_data = _properties.List(_properties.Object(DataSource),
                                     'config.training_data', default=[])

    typ = _properties.String('config.type', default='Graph', deserializable=False)
    module_type = _properties.String('module_type', default='PREDICTOR')

    def __init__(self,
                 name: str,
                 description: str,
                 predictors: List[Union[UUID, Predictor]],
                 training_data: Optional[List[DataSource]] = None):
        self.name: str = name
        self.description: str = description
        self.predictors: List[Union[UUID, Predictor]] = predictors
<<<<<<< HEAD
        self.training_data: List[DataSource] = self._wrap_training_data(training_data)
=======
        self.training_data: List[DataSource] = training_data or []
        self.archived: bool = archived
>>>>>>> 843134cf

    def _post_dump(self, data: dict) -> dict:
        data['display_name'] = data['config']['name']
        for i, predictor in enumerate(data['config']['predictors']):
            if isinstance(predictor, dict):
                # embedded predictors are not modules, so only serialize their config
                data['config']['predictors'][i] = predictor['config']
        return data

    @classmethod
    def _pre_build(cls, data: dict) -> dict:
        for i, predictor in enumerate(data['config']['predictors']):
            if isinstance(predictor, dict):
                data['config']['predictors'][i] = \
                    GraphPredictor.stuff_predictor_into_envelope(predictor)
        return data

    @staticmethod
    def stuff_predictor_into_envelope(predictor: dict) -> dict:
        """Insert a serialized embedded predictor into a module envelope.

        This facilitates deserialization.
        """
        return dict(
            module_type='PREDICTOR',
            config=predictor,
            archived=False
        )

    def __str__(self):
        return '<GraphPredictor {!r}>'.format(self.name)<|MERGE_RESOLUTION|>--- conflicted
+++ resolved
@@ -52,12 +52,7 @@
         self.name: str = name
         self.description: str = description
         self.predictors: List[Union[UUID, Predictor]] = predictors
-<<<<<<< HEAD
-        self.training_data: List[DataSource] = self._wrap_training_data(training_data)
-=======
         self.training_data: List[DataSource] = training_data or []
-        self.archived: bool = archived
->>>>>>> 843134cf
 
     def _post_dump(self, data: dict) -> dict:
         data['display_name'] = data['config']['name']
