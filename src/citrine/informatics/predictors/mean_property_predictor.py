from typing import List, Optional, Mapping

from citrine._rest.resource import Resource
from citrine._serialization import properties as _properties
from citrine.informatics.data_sources import DataSource
from citrine.informatics.descriptors import FormulationDescriptor, RealDescriptor
from citrine.informatics.predictors import Predictor
from citrine._rest.ai_resource_metadata import AIResourceMetadata

__all__ = ['MeanPropertyPredictor']


class MeanPropertyPredictor(
<<<<<<< HEAD
        Resource['MeanPropertyPredictor'], Predictor):
    """A predictor interface that computes mean component properties.
=======
        Resource['MeanPropertyPredictor'], Predictor, AIResourceMetadata):
    """[ALPHA] A predictor interface that computes mean component properties.
>>>>>>> 885691ea

    .. seealso::
       If you are using a deprecated generalized mean property predictor please see
       :class:`~citrine.informatics.predictors.generalized_mean_property_predictor.GeneralizedMeanPropertyPredictor`
       for details on how to migrate to the new format.

    Parameters
    ----------
    name: str
        name of the configuration
    description: str
        description of the predictor
    input_descriptor: FormulationDescriptor
        descriptor that represents the input formulation
    properties: List[RealDescriptor]
        List of descriptors to featurize
    p: int
        Power of the generalized mean. Only integer powers are supported.
    impute_properties: bool
        Whether to impute missing ingredient properties.
        If ``False`` all ingredients must define values for all featurized properties.
        Otherwise, the row will not be featurized.
        If ``True`` and no ``default_properties`` are specified, then the average over the
        entire dataset is used.
        If ``True`` and a default is specified in ``default_properties``, then the specified
        default is used in place of missing values.
    label: Optional[str]
        Optional label
    training_data: Optional[List[DataSource]]
        Sources of training data. Each can be either a CSV or an GEM Table. Candidates from
        multiple data sources will be combined into a flattened list and de-duplicated by uid and
        identifiers. De-duplication is performed if a uid or identifier is shared between two or
        more rows. The content of a de-duplicated row will contain the union of data across all
        rows that share the same uid or at least 1 identifier. Training data is unnecessary if the
        predictor is part of a graph that includes all training data required by this predictor.
    default_properties: Optional[Mapping[str, float]]
        Default values to use for imputed properties.
        Defaults are specified as a map from descriptor key to its default value.
        If not specified and ``impute_properties == True`` the average over the entire dataset
        will be used to fill in missing values. Any specified defaults will be used in place of
        the average over the dataset. ``impute_properties`` must be ``True`` if
        ``default_properties`` are provided.

    """

    input_descriptor = _properties.Object(FormulationDescriptor, 'config.input')
    properties = _properties.List(_properties.Object(RealDescriptor), 'config.properties')
    p = _properties.Integer('config.p')
    training_data = _properties.List(_properties.Object(DataSource), 'config.training_data')
    impute_properties = _properties.Boolean('config.impute_properties')
    default_properties = _properties.Optional(
        _properties.Mapping(_properties.String, _properties.Float), 'config.default_properties')
    label = _properties.Optional(_properties.String, 'config.label')
    typ = _properties.String('config.type', default='MeanProperty', deserializable=False)

    # NOTE: These could go here or in _post_dump - it's unclear which is better right now
    module_type = _properties.String('module_type', default='PREDICTOR')

    def __init__(self,
                 name: str,
                 description: str,
                 input_descriptor: FormulationDescriptor,
                 properties: List[RealDescriptor],
                 p: int,
                 impute_properties: bool,
                 default_properties: Optional[Mapping[str, float]] = None,
                 label: Optional[str] = None,
                 training_data: Optional[List[DataSource]] = None,
                 archived: bool = False):
        self.name: str = name
        self.description: str = description
        self.input_descriptor: FormulationDescriptor = input_descriptor
        self.properties: List[RealDescriptor] = properties
        self.p: int = p
        self.training_data: List[DataSource] = self._wrap_training_data(training_data)
        self.impute_properties: bool = impute_properties
        self.default_properties: Optional[Mapping[str, float]] = default_properties
        self.label: Optional[str] = label
        self.archived: bool = archived

    def _post_dump(self, data: dict) -> dict:
        data['display_name'] = data['config']['name']
        return data

    def __str__(self):
        return '<MeanPropertyPredictor {!r}>'.format(self.name)<|MERGE_RESOLUTION|>--- conflicted
+++ resolved
@@ -11,13 +11,8 @@
 
 
 class MeanPropertyPredictor(
-<<<<<<< HEAD
-        Resource['MeanPropertyPredictor'], Predictor):
+        Resource['MeanPropertyPredictor'], Predictor, AIResourceMetadata):
     """A predictor interface that computes mean component properties.
-=======
-        Resource['MeanPropertyPredictor'], Predictor, AIResourceMetadata):
-    """[ALPHA] A predictor interface that computes mean component properties.
->>>>>>> 885691ea
 
     .. seealso::
        If you are using a deprecated generalized mean property predictor please see
