"""Tools for working with Processors."""
from typing import Optional, Mapping, Type, List
from warnings import warn

from citrine._serialization import properties
from citrine._serialization.serializable import Serializable
from citrine._session import Session
from citrine.informatics.modules import Module
from citrine._rest.ai_resource_metadata import AIResourceMetadata


__all__ = ['Processor', 'GridProcessor', 'EnumeratedProcessor', 'MonteCarloProcessor']


class Processor(Module):
    """A Citrine Processor describes how a design space is searched.

    Abstract type that returns the proper type given a serialized dict.

    """

    _response_key = None

    @classmethod
    def get_type(cls, data) -> Type['Processor']:
        """Return the sole currently implemented subtype."""
        return {
            'Grid': GridProcessor,
            'Enumerated': EnumeratedProcessor,
            'ContinuousSearch': MonteCarloProcessor
        }[data['config']['type']]

    def _attrs(self) -> List[str]:
        return ["name", "description", "id"]  # pragma: no cover

    def __eq__(self, other):
        try:
            return all([
                self.__getattribute__(key) == other.__getattribute__(key) for key in self._attrs()
            ])
        except AttributeError:
            return False


class GridProcessor(Serializable['GridProcessor'], Processor, AIResourceMetadata):
    """Generates samples from the Cartesian product of finite dimensions, then scans over them.

    To create a finite set of materials from continuous dimensions, a uniform grid is created
    between the lower and upper bounds of the descriptor.
    The number of points along each dimension is specified by `grid_sizes`.

    Parameters
    ----------
    name: str
        name of the processor
    description: str
        description of the processor
    grid_sizes: dict[str, int]
        the number of points to select along each dimension of the grid, by dimension name

    """

    uid = properties.Optional(properties.UUID, 'id', serializable=False)
    name = properties.String('config.name')
    description = properties.Optional(properties.String(), 'config.description')
    typ = properties.String('config.type', default='Grid', deserializable=False)
    grid_sizes = properties.Mapping(
        properties.String,
        properties.Integer,
        'config.grid_dimensions'
    )
<<<<<<< HEAD
    status = properties.Optional(properties.String(), 'status', serializable=False)
    status_info = properties.Optional(
        properties.List(properties.String()),
        'status_info',
        serializable=False
    )
    archived = properties.Boolean('archived', default=False)
    experimental = properties.Boolean("experimental", serializable=False, default=True)
    experimental_reasons = properties.Optional(
        properties.List(properties.String()),
        'experimental_reasons',
        serializable=False
    )
=======
>>>>>>> 47fed2cf

    # NOTE: These could go here or in _post_dump - it's unclear which is better right now
    module_type = properties.String('module_type', default='PROCESSOR')

    def _attrs(self) -> List[str]:
        return ["name", "description", "grid_sizes", "typ"]

    def __init__(self,
                 name: str,
                 description: str,
                 grid_sizes: Mapping[str, int],
                 session: Optional[Session] = None):
        self.name: str = name
        self.description: str = description
        self.grid_sizes: Mapping[str, int] = grid_sizes
        self.session: Optional[Session] = session

    def _post_dump(self, data: dict) -> dict:
        data['display_name'] = data['config']['name']
        return data

    def __str__(self):
        return '<GridProcessor {!r}>'.format(self.name)


class EnumeratedProcessor(Serializable['EnumeratedProcessor'], Processor, AIResourceMetadata):
    """Process a design space by enumerating up to a fixed number of samples from the domain.

    Each sample is processed independently.

    Parameters
    ----------
    name: str
        name of the processor
    description: str
        description of the processor
    max_candidates: int
        maximum number of samples that can be enumerated over (default: 1000)

    """

    uid = properties.Optional(properties.UUID, 'id', serializable=False)
    name = properties.String('config.name')
    description = properties.Optional(properties.String(), 'config.description')
    max_candidates = properties.Integer('config.max_size')
    typ = properties.String('config.type', default='Enumerated', deserializable=False)

    # NOTE: These could go here or in _post_dump - it's unclear which is better right now
    module_type = properties.String('module_type', default='PROCESSOR')

    def _attrs(self) -> List[str]:
        return ["name", "description", "max_size", "typ"]

    def __init__(self,
                 name: str,
                 description: str,
                 max_candidates: Optional[int] = None,
                 max_size: Optional[int] = None,
                 session: Optional[Session] = None):
        if max_candidates is not None and max_size is not None:
            raise ValueError("Both max_candidates and max_size were specified.  "
                             "Please only specify max_candidates.")
        if max_size is not None:
            warn("The max_size argument is deprecated.  Please use max_candidates instead.",
                 DeprecationWarning)
        self.name: str = name
        self.description: str = description
        self.max_candidates: int = max_candidates or max_size or 1000
        self.session: Optional[Session] = session

    def _post_dump(self, data: dict) -> dict:
        data['display_name'] = data['config']['name']
        return data

    def __str__(self):
        return '<EnumeratedProcessor {!r}>'.format(self.name)

    @property
    def max_size(self):
        """[DEPRECATED] Alias for max_candidates."""
        warn("EnumeratedProcessor.max_size is deprecated.  Please use max_candidates instead",
             DeprecationWarning)
        return self.max_candidates


class MonteCarloProcessor(Serializable['GridProcessor'], Processor, AIResourceMetadata):
    """Using a Monte Carlo optimizer to search for the best candidate.

    The moves that the MonteCarlo optimizer makes are inferred from the descriptors in the
    design space.

    Parameters
    ----------
    name: str
        name of the processor
    description: str
        description of the processor
    max_candidates: int
        maximum number of candidates generated by the processor (default: system configured limit)

    """

    uid = properties.Optional(properties.UUID, 'id', serializable=False)
    name = properties.String('config.name')
    description = properties.Optional(properties.String(), 'config.description')
    typ = properties.String('config.type', default='ContinuousSearch', deserializable=False)
    max_candidates = properties.Optional(properties.Integer, 'config.max_candidates')

    # NOTE: These could go here or in _post_dump - it's unclear which is better right now
    module_type = properties.String('module_type', default='PROCESSOR')

    def _attrs(self) -> List[str]:
        return ["name", "description", "typ"]

    def __init__(self,
                 name: str,
                 description: str,
                 max_candidates: Optional[int] = None,
                 session: Optional[Session] = None):
        self.name: str = name
        self.description: str = description
        self.max_candidates: Optional[int] = max_candidates
        self.session: Optional[Session] = session

    def _post_dump(self, data: dict) -> dict:
        data['display_name'] = data['config']['name']
        return data

    def __str__(self):
        return '<MonteCarloProcessor {!r}>'.format(self.name)<|MERGE_RESOLUTION|>--- conflicted
+++ resolved
@@ -69,22 +69,6 @@
         properties.Integer,
         'config.grid_dimensions'
     )
-<<<<<<< HEAD
-    status = properties.Optional(properties.String(), 'status', serializable=False)
-    status_info = properties.Optional(
-        properties.List(properties.String()),
-        'status_info',
-        serializable=False
-    )
-    archived = properties.Boolean('archived', default=False)
-    experimental = properties.Boolean("experimental", serializable=False, default=True)
-    experimental_reasons = properties.Optional(
-        properties.List(properties.String()),
-        'experimental_reasons',
-        serializable=False
-    )
-=======
->>>>>>> 47fed2cf
 
     # NOTE: These could go here or in _post_dump - it's unclear which is better right now
     module_type = properties.String('module_type', default='PROCESSOR')
